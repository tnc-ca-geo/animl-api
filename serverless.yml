org: animl
app: animl
service: animl-api
# variablesResolutionMode: 20210326

plugins:
  # - serverless-offline-sqs   # TODO: figure out serverless-offline-sqs
  - serverless-offline

provider:
  name: aws
  runtime: nodejs12.x
  stage: ${opt:stage, 'dev'}
  region: us-west-2
  profile: animl
  environment:
    REGION: ${self:provider.region}
    STAGE: ${self:provider.stage}
  iamRoleStatements:
    - Effect: Allow
      Action:
        - sqs:*
      Resource:
        - Fn::GetAtt:
            - inferenceQueue
            - Arn
    - Effect: Allow
      Action:
        - ses:SendEmail
        - ses:SendRawEmail
      Resource: "*"
    - Effect: Allow
      Action:
        - ssm:GetParameters
      Resource: !Sub arn:aws:ssm:${AWS::Region}:${AWS::AccountId}:parameter/*
    - Effect: Allow
      Action:
        - secretsmanager:GetSecretValue
      Resource: "*"  

  # Only necessary for private endpoints
  apiKeys:
  #   # - name: lambdaApolloKey
  #     # value: ${env:APOLLO_LAMBDA_KEY}
    - name: animlApiKey
      value: '{{resolve:secretsmanager:api-key:SecretString:apikey}}'

functions:
  graphql:
    handler: src/api/handler.server
    events:
    - http:
        path: /
        method: post
        cors: true
<<<<<<< HEAD
    - http:
        path: /internal
        method: post
        cors: true
        private: true
    - http:
        path: /external
        method: post
        cors: true
        authorizer:
            name: CognitoAuthN
            type: COGNITO_USER_POOLS
            arn: !Sub arn:aws:cognito-idp:${AWS::Region}:${AWS::AccountId}:userpool/{{resolve:ssm:/application/cognito/userPoolId:1}}
=======
        authorizor:
          arn: arn:aws:cognito-idp:us-west-2:830244800171:userpool/us-west-2_9JixUpkYT
>>>>>>> 859fc95b
    timeout: 20
  playground:
    handler: src/api/handler.playground
    events:
    - http:
        path: /
        method: get
        cors: true
        authorizor:
          arn: arn:aws:cognito-idp:us-west-2:830244800171:userpool/us-west-2_9JixUpkYT
    timeout: 20
  inference:
    handler: src/ml/handler.inference
    reservedConcurrency: 10 # max number of lambdas to invoke at one time
    events:
      - eventBridge:
          schedule: rate(5 minutes)
      # - sqs:
      #     arn:
      #       Fn::GetAtt:
      #         - inferenceQueue
      #         - Arn
      #     batchSize: 1
    timeout: 120

resources:
  Resources:
    apiKey:
      Type: AWS::SecretsManager::Secret
      Properties:
        Description: API Key that will allow access for the APIs
        GenerateSecretString:
            GenerateStringKey: apikey
            SecretStringTemplate: '{"user": "api"}'
        Name: api-key
    inferenceQueue:
      Type: AWS::SQS::Queue
      Properties:
        QueueName: inferenceQueue-${self:provider.stage}
        RedrivePolicy:
          deadLetterTargetArn:
            "Fn::GetAtt":
              - inferenceDeadLetterQueue
              - Arn
          maxReceiveCount: 5
    inferenceDeadLetterQueue:
      Type: "AWS::SQS::Queue"
      Properties:
        QueueName: inferenceDLQ-${self:provider.stage}
        MessageRetentionPeriod: 1209600 # 14 days in seconds
    # secretParam:
    #   Type: "AWS::SSM::Parameter"
    #   Properties:
    #     Name: animl-api-key
    #     Value: !Sub '{{resolve:secretsmanager:api-key:SecretString:apikey}}'
    #     Type: String<|MERGE_RESOLUTION|>--- conflicted
+++ resolved
@@ -53,7 +53,6 @@
         path: /
         method: post
         cors: true
-<<<<<<< HEAD
     - http:
         path: /internal
         method: post
@@ -67,10 +66,6 @@
             name: CognitoAuthN
             type: COGNITO_USER_POOLS
             arn: !Sub arn:aws:cognito-idp:${AWS::Region}:${AWS::AccountId}:userpool/{{resolve:ssm:/application/cognito/userPoolId:1}}
-=======
-        authorizor:
-          arn: arn:aws:cognito-idp:us-west-2:830244800171:userpool/us-west-2_9JixUpkYT
->>>>>>> 859fc95b
     timeout: 20
   playground:
     handler: src/api/handler.playground
@@ -79,8 +74,10 @@
         path: /
         method: get
         cors: true
-        authorizor:
-          arn: arn:aws:cognito-idp:us-west-2:830244800171:userpool/us-west-2_9JixUpkYT
+        #authorizer:
+        #    name: CognitoAuthN
+        #    type: COGNITO_USER_POOLS
+        #    arn: !Sub arn:aws:cognito-idp:${AWS::Region}:${AWS::AccountId}:userpool/{{resolve:ssm:/application/cognito/userPoolId:1}}
     timeout: 20
   inference:
     handler: src/ml/handler.inference
