--- conflicted
+++ resolved
@@ -10,19 +10,6 @@
   editable: false
 }];
 
-<<<<<<< HEAD
-// // Uncomment and edit config for new project below:
-// const newProjectConfig = [
-//   {
-//     _id: 'nzdoc',
-//     name: 'New Zealand DoC',
-//     description: 'NZ DoC National Eradication Team camera traps',
-//     timezone: 'Pacific/Auckland',
-//     views: defaultViewsConfig,
-//     availableMLModels: ['megadetector', 'nzdoc']
-//   }
-// ];
-=======
 // Edit config for new project below:
 const newProjectConfig = [
   {
@@ -36,7 +23,6 @@
 ];
 
 if (newProjectConfig._id === 'robinson_crusoe') throw new Error('Edit New Project before running');
->>>>>>> 1cd0f199
 
 // TODO: use client-cognito-identity-provider to automatically create cognito groups
 // https://docs.aws.amazon.com/AWSJavaScriptSDK/v3/latest/clients/client-cognito-identity-provider/index.html
