--- conflicted
+++ resolved
@@ -558,11 +558,7 @@
     validated: boolean;
   } | null {
     let anno = null;
-<<<<<<< HEAD
     const representativeLabel = findRepresentativeLabel(object);
-=======
-    const representativeLabel = this.findRepresentativeLabel(object);
->>>>>>> aac5589e
     if (representativeLabel) {
       const category = catMap.find(
         (cat) => cat.name === this.labelMap!.get(representativeLabel.labelId).name,
