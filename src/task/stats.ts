import { ProjectModel } from '../api/db/models/Project.js';
import { buildPipeline, idMatch } from '../api/db/models/utils.js';
import Image, { type ImageSchema } from '../api/db/schemas/Image.js';
import _ from 'lodash';
import { type TaskInput } from '../api/db/models/Task.js';
import { type FiltersSchema } from '../api/db/schemas/Project.js';
import { findRepresentativeLabel } from './utils.js';
import { AggregationLevel } from '../@types/graphql.js';
import getBurstStats, { BurstsTask, GetBurstOutput } from './getBursts.js';
import getIndependentDetectionStats, { GetIndependentDetectionsOutput, IndependentDetectionsTask } from './getIndependentDetections.js';

type Task = TaskInput<{ filters: FiltersSchema, aggregationLevel: AggregationLevel }>
type ImageAndObjectsTask = TaskInput<{ filters: FiltersSchema, aggregationLevel: AggregationLevel.ImageAndObject }>;

interface Reviewer {
  userId: string;
  reviewedCount: number;
}

interface ReviewCount {
  reviewed: number;
  notReviewed: number;
}

interface GetStatsOutput {
  imageCount: number;
  imageReviewCount: ReviewCount;
  objectCount: number;
  objectReviewCount: ReviewCount;
  imageReviewerList: Reviewer[];
  objectReviewerList: Reviewer[];
  objectLabelList: Record<string, number>;
  imageLabelList: Record<string, number>;
  multiReviewerCount: number;
}

type Return<T extends Task> =
  T extends ImageAndObjectsTask ? GetStatsOutput :
  T extends BurstsTask ? GetBurstOutput :
  T extends IndependentDetectionsTask ? GetIndependentDetectionsOutput :
  GetStatsOutput;

async function getImageAndObjectStats(task: Task): Promise<GetStatsOutput> {
  const context = { user: { is_superuser: true, curr_project: task.projectId } };
  let imageCount = 0;
  let imagesReviewed = 0;
  let imagesNotReviewed = 0;
  let objectCount = 0;
  let objectsReviewed = 0;
  let objectsNotReviewed = 0;
  const imageReviewerList: Array<Reviewer> = [];
  const objectReviewerList: Array<Reviewer> = [];
  const objectLabelList: Record<string, number> = {};
  const imageLabelList: Record<string, number> = {};
  // NOTE: just curious how many images get touched
  // by more than one reviewer. can remove later
  let multiReviewerCount = 0;

  const project = await ProjectModel.queryById(context.user['curr_project']);
  const pipeline = buildPipeline(task.config.filters, context.user['curr_project']);
  console.log('GetStats pipeline:', pipeline);
  // stream in images from MongoDB
  for await (const img of Image.aggregate<ImageSchema>(pipeline)) {
    // increment imageCount
    imageCount++;

    // increment reviewedCount
    img.reviewed ? imagesReviewed++ : imagesNotReviewed++;

    // build reviwer list
    let imageReviewers = [];
    for (const obj of img.objects) {
      let objectReviewers = [];
      for (const lbl of obj.labels) {
        if (lbl.validation) {
          objectReviewers.push(lbl.validation.userId)
          imageReviewers.push(lbl.validation.userId)
        };
      }
      objectReviewers = _.uniq(objectReviewers);
      for (const userId of objectReviewers) {
        const usr = objectReviewerList.find((reviewer) => idMatch(reviewer.userId, userId!));
        !usr ? objectReviewerList.push({ userId: userId!, reviewedCount: 1 }) : usr.reviewedCount++;
      }
    }
    imageReviewers = _.uniq(imageReviewers);
    if (imageReviewers.length > 1) multiReviewerCount++;

    for (const userId of imageReviewers) {
      const usr = imageReviewerList.find((reviewer) => idMatch(reviewer.userId, userId!));
      !usr ? imageReviewerList.push({ userId: userId!, reviewedCount: 1 }) : usr.reviewedCount++;
    }

    // order reviewer list by reviewed count
    imageReviewerList.sort((a, b) => b.reviewedCount - a.reviewedCount);
    objectReviewerList.sort((a, b) => b.reviewedCount - a.reviewedCount);

    // build label list
    const imageLabels: string[] = [];
    for (const obj of img.objects) {
      if (obj.labels.some(label => label.validation && label.validation.validated)) {
        // exlude objects where all labels are invalidated
<<<<<<< HEAD
        objectCount++;
      }
=======
        continue
      }
      objectCount++;
>>>>>>> 5c790980
      obj.locked ? objectsReviewed++ : objectsNotReviewed++;

      const representativeLabel = findRepresentativeLabel(obj);
      if (representativeLabel) {
        const projLabel = project.labels.find((lbl) => idMatch(lbl._id, representativeLabel.labelId));
        const labelName = projLabel?.name || 'ERROR FINDING LABEL';
        objectLabelList[labelName] = Object.prototype.hasOwnProperty.call(objectLabelList, labelName)
          ? objectLabelList[labelName] + 1
          : 1;

        if (!imageLabels.includes(labelName)) {
          imageLabels.push(labelName);
        }
      }
    }

    // Build image label list
    for (const label of imageLabels) {
      imageLabelList[label] = Object.prototype.hasOwnProperty.call(imageLabelList, label)
        ? imageLabelList[label] + 1
        : 1;
    }
  }

  return {
    imageCount,
    imageReviewCount: { reviewed: imagesReviewed, notReviewed: imagesNotReviewed }, // TODO: Rename to imageReviewCount
    imageLabelList,
    objectCount,
    objectReviewCount: { reviewed: objectsReviewed, notReviewed: objectsNotReviewed },
    objectLabelList,
    imageReviewerList,
    objectReviewerList,
    multiReviewerCount
  };
}

export default async function<T extends Task> (task: T): Promise<Return<T>> {
  switch(task.config.aggregationLevel) {
    case AggregationLevel.ImageAndObject:
      return getImageAndObjectStats(task) as Promise<Return<T>>;
    case AggregationLevel.Burst:
      return getBurstStats(task) as Promise<Return<T>>;
    case AggregationLevel.IndependentDetection:
      return getIndependentDetectionStats(task) as Promise<Return<T>>;
    }

  return getImageAndObjectStats(task) as Promise<Return<T>>;
}<|MERGE_RESOLUTION|>--- conflicted
+++ resolved
@@ -100,14 +100,9 @@
     for (const obj of img.objects) {
       if (obj.labels.some(label => label.validation && label.validation.validated)) {
         // exlude objects where all labels are invalidated
-<<<<<<< HEAD
-        objectCount++;
-      }
-=======
         continue
       }
       objectCount++;
->>>>>>> 5c790980
       obj.locked ? objectsReviewed++ : objectsNotReviewed++;
 
       const representativeLabel = findRepresentativeLabel(obj);
