const { ApolloError } = require('apollo-server-errors');
const { SecretsManagerClient, GetSecretValueCommand } = require('@aws-sdk/client-secrets-manager');
const { SSMClient, GetParametersCommand } = require('@aws-sdk/client-ssm');
const ssm = new SSMClient({ region: process.env.REGION });
const secrets = new SecretsManagerClient({ region: process.env.REGION });

/*
 *  Local config values
 */

const localConfig = {
  TIME_FORMATS: {
<<<<<<< HEAD
    EXIF: 'yyyy:LL:dd HH:mm:ss'
  },
  EMAIL_ALERT_SENDER: 'tnc.iot.bot@gmail.com'
=======
    EXIF: 'YYYY:MM:DD HH:mm:ss'
  },
  EMAIL_ALERT_SENDER: 'tnc.iot.bot@gmail.com',
  CSV_EXPORT_COLUMNS: [
    '_id',
    'originalFileName',
    'dateAdded',
    'dateTimeOriginal',
    'cameraId',
    'projectId',
    'make',
    'deploymentId',
    'deploymentName',
    'deploymentTimezone',
    'deploymentLat',
    'deploymentLong'
  ]
>>>>>>> 23e9c38e
};

/*
 *  Remote config values & secrets to be fetched
 *  from SSM Parameter Store
 */

let cachedSSMParams = null;

// TODO: Update all of these with new SSM param names
const ssmNames = [
  `/db/mongo-db-url-${process.env.STAGE}`,
  `/frontend/url-${process.env.STAGE}`,
  `/api/url-${process.env.STAGE}`,
  `/images/url-${process.env.STAGE}`,
  `/ml/inference-queue-url-${process.env.STAGE}`,
  `/ml/mira-api-url-${process.env.STAGE}`,
<<<<<<< HEAD
  `/ml/megadetector-sagemaker-name-${process.env.STAGE}`
=======
  `/ml/megadetector-sagemaker-name-${process.env.STAGE}`,
  `/exports/exported-data-bucket-${process.env.STAGE}`,
  `/exports/export-queue-url-${process.env.STAGE}`,
>>>>>>> 23e9c38e
];

const formatSSMParams = (ssmParams) => {
  const formattedParams = {};
  for (const param of ssmParams.Parameters) {
    const key = param.Name
      .replace(`-${process.env.STAGE}`, '')
      .replace(/-/g, '_')
      .toUpperCase();
    formattedParams[key] = param.Value;
  }
  return formattedParams;
};

const getConfig = async function getConfig() {
  if (!cachedSSMParams) {
<<<<<<< HEAD
    cachedSSMParams = ssm.getParameters({
      Names: ssmNames,
      WithDecryption: true
    }).promise();
  }

  try {
    const ssmParams = await cachedSSMParams;

    const secretsResponse = await secrets.getSecretValue({
      SecretId: `api-key-${process.env.STAGE}`
    }).promise();
=======
    // cachedSSMParams = ssm.getParameters({
    //   Names: ssmNames,
    //   WithDecryption: true
    // }).promise();
    const command = new GetParametersCommand({
      Names: ssmNames,
      WithDecryption: true
    });
    cachedSSMParams = await ssm.send(command);
  }

  try {
    const ssmParams = await cachedSSMParams;

    // const secretsResponse = await secrets.getSecretValue({
    //   SecretId: `api-key-${process.env.STAGE}`
    // }).promise();

    const command = new GetSecretValueCommand({
      SecretId: `api-key-${process.env.STAGE}`
    });
    const secretsResponse = await secrets.send(command);
>>>>>>> 23e9c38e
    const secret = JSON.parse(secretsResponse.SecretString || '{}');
    if (ssmParams.InvalidParameters.length > 0) {
      const invalParams = ssmParams.InvalidParameters.join(', ');
      throw new ApolloError(`invalid parameter(s) requested: ${invalParams}`);
    }
    const remoteConfig = formatSSMParams(ssmParams);
    const secretConfig = {
      'APIKEY': secret.apikey
    };
    // const secretConfig = formatSSMParams(secret);
    return { ...localConfig, ...remoteConfig, ...secretConfig };
  } catch (err) {
    throw new ApolloError(err);
  }
};

module.exports = {
  localConfig,
  getConfig
};
<|MERGE_RESOLUTION|>--- conflicted
+++ resolved
@@ -10,11 +10,6 @@
 
 const localConfig = {
   TIME_FORMATS: {
-<<<<<<< HEAD
-    EXIF: 'yyyy:LL:dd HH:mm:ss'
-  },
-  EMAIL_ALERT_SENDER: 'tnc.iot.bot@gmail.com'
-=======
     EXIF: 'YYYY:MM:DD HH:mm:ss'
   },
   EMAIL_ALERT_SENDER: 'tnc.iot.bot@gmail.com',
@@ -32,7 +27,6 @@
     'deploymentLat',
     'deploymentLong'
   ]
->>>>>>> 23e9c38e
 };
 
 /*
@@ -50,13 +44,9 @@
   `/images/url-${process.env.STAGE}`,
   `/ml/inference-queue-url-${process.env.STAGE}`,
   `/ml/mira-api-url-${process.env.STAGE}`,
-<<<<<<< HEAD
-  `/ml/megadetector-sagemaker-name-${process.env.STAGE}`
-=======
   `/ml/megadetector-sagemaker-name-${process.env.STAGE}`,
   `/exports/exported-data-bucket-${process.env.STAGE}`,
   `/exports/export-queue-url-${process.env.STAGE}`,
->>>>>>> 23e9c38e
 ];
 
 const formatSSMParams = (ssmParams) => {
@@ -73,24 +63,6 @@
 
 const getConfig = async function getConfig() {
   if (!cachedSSMParams) {
-<<<<<<< HEAD
-    cachedSSMParams = ssm.getParameters({
-      Names: ssmNames,
-      WithDecryption: true
-    }).promise();
-  }
-
-  try {
-    const ssmParams = await cachedSSMParams;
-
-    const secretsResponse = await secrets.getSecretValue({
-      SecretId: `api-key-${process.env.STAGE}`
-    }).promise();
-=======
-    // cachedSSMParams = ssm.getParameters({
-    //   Names: ssmNames,
-    //   WithDecryption: true
-    // }).promise();
     const command = new GetParametersCommand({
       Names: ssmNames,
       WithDecryption: true
@@ -100,16 +72,10 @@
 
   try {
     const ssmParams = await cachedSSMParams;
-
-    // const secretsResponse = await secrets.getSecretValue({
-    //   SecretId: `api-key-${process.env.STAGE}`
-    // }).promise();
-
     const command = new GetSecretValueCommand({
       SecretId: `api-key-${process.env.STAGE}`
     });
     const secretsResponse = await secrets.send(command);
->>>>>>> 23e9c38e
     const secret = JSON.parse(secretsResponse.SecretString || '{}');
     if (ssmParams.InvalidParameters.length > 0) {
       const invalParams = ssmParams.InvalidParameters.join(', ');
