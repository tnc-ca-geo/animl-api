export default /* GraphQL */ `
  type Filters {
<<<<<<< HEAD
    cameras: [String]
=======
    cameras: [String!]
>>>>>>> 03b284db
    deployments: [String!]
    labels: [String!]
    createdStart: Date
    createdEnd: Date
    addedStart: Date
    addedEnd: Date
    reviewed: Boolean
    notReviewed: Boolean
    custom: String
  }
`;<|MERGE_RESOLUTION|>--- conflicted
+++ resolved
@@ -1,10 +1,6 @@
 export default /* GraphQL */ `
   type Filters {
-<<<<<<< HEAD
-    cameras: [String]
-=======
     cameras: [String!]
->>>>>>> 03b284db
     deployments: [String!]
     labels: [String!]
     createdStart: Date
