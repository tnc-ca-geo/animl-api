--- conflicted
+++ resolved
@@ -16,11 +16,8 @@
     updateView(input: UpdateViewInput!): UpdateViewPayload
     deleteView(input: DeleteViewInput!): DeleteViewPayload
 
-<<<<<<< HEAD
     updateAutomationRules(input: UpdateAutomationRulesInput!): UpdateAutomationRulesPayload
     
-=======
->>>>>>> 1cd0f199
     createObject(input: CreateObjectInput!): CreateObjectPayload
     updateObject(input: UpdateObjectInput!): UpdateObjectPayload
     deleteObject(input: DeleteObjectInput!): DeleteObjectPayload
