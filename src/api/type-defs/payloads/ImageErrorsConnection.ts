export default /* GraphQL */ `
  type ImageErrorsConnection {
<<<<<<< HEAD
    pageInfo: PageInfoWithCount
    errors: [ImageError]!
=======
    pageInfo: PageInfo
    errors: [ImageError!]!
>>>>>>> 2c66fa14
  }
`;<|MERGE_RESOLUTION|>--- conflicted
+++ resolved
@@ -1,11 +1,6 @@
 export default /* GraphQL */ `
   type ImageErrorsConnection {
-<<<<<<< HEAD
-    pageInfo: PageInfoWithCount
-    errors: [ImageError]!
-=======
     pageInfo: PageInfo
     errors: [ImageError!]!
->>>>>>> 2c66fa14
   }
 `;