--- conflicted
+++ resolved
@@ -1,10 +1,5 @@
 export default /* GraphQL */ `
   type TasksPayload {
-<<<<<<< HEAD
-    tasks: [Task]!
-    pageInfo: PageInfo!
-=======
     tasks: [Task!]!
->>>>>>> 2c66fa14
   }
 `;