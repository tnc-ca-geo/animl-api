const jwt = require('jwt-simple');

const BEARER_TOKEN_PATTERN = /^Bearer [-_=.0-9a-zA-Z]+$/i;

function getUserInfo(req) {
    const token = req.headers.Authorization || req.headers.authorization;
    if (!token || !BEARER_TOKEN_PATTERN.test(token)) {
        return {};
    }
<<<<<<< HEAD
    return jwt.decode(token.replace("Bearer", ""), null, true /* API Gateway handles verification */);
=======
    return jwt.decode(
        token.substring('Bearer '.length), // Everything after the Bearer prefix.
        null, // Secret doesn't matter since the APIG verifies.
        true // API Gateway handles verification, so we don't.
    );
>>>>>>> a5148294
}

module.exports = {
    getUserInfo,
};<|MERGE_RESOLUTION|>--- conflicted
+++ resolved
@@ -7,15 +7,11 @@
     if (!token || !BEARER_TOKEN_PATTERN.test(token)) {
         return {};
     }
-<<<<<<< HEAD
-    return jwt.decode(token.replace("Bearer", ""), null, true /* API Gateway handles verification */);
-=======
     return jwt.decode(
         token.substring('Bearer '.length), // Everything after the Bearer prefix.
         null, // Secret doesn't matter since the APIG verifies.
         true // API Gateway handles verification, so we don't.
     );
->>>>>>> a5148294
 }
 
 module.exports = {
