--- conflicted
+++ resolved
@@ -1,7 +1,6 @@
 const mongoose = require('mongoose');
 const Schema = mongoose.Schema;
 
-<<<<<<< HEAD
 // /*
 //  * MLModelPerformanceSchema
 //  *    invocationCount - number of times the model has been invoked
@@ -16,21 +15,6 @@
 //   invalidationCount: { type: Number, required: true, default: 0 },
 // });
 
-=======
-/*
- * MLModelPerformanceSchema
- *    invocationCount - number of times the model has been invoked
- *    correctCount  - number of times a reviewer validated the prediciton
- *    incorrectCount - number of times a reviewer invalidated the prediciton
- * TODO: think about measuring model performance a bit more...
- * const MLModelPerformanceSchema = new Schema({
- *  invocationCount: { type: Number, required: true, default: 0 },
- *  validationCcount: { type: Number, required: true, default: 0 },
- *  invalidationCount: { type: Number, required: true, default: 0 }
- * });
- */
-
->>>>>>> 1cd0f199
 /*
  * MLModelSchema
  *    serves as "source" for options when new automation rules are being created
