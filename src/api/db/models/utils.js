const { DateTime } = require('luxon');
const _ = require('lodash');
const { ApolloError } = require('apollo-server-errors');
const ObjectId = require('mongoose').Types.ObjectId;
const parser = require('mongodb-query-parser');
const Image = require('../schemas/Image');
const { ApolloError } = require('apollo-server-errors');

<<<<<<< HEAD
// TODO: this file is getting unwieldy, break up

const idMatch = (idA, idB) => idA.toString() === idB.toString();
=======

// TODO: this file is getting unwieldy, break up
>>>>>>> 23e9c38e

const buildImgUrl = (image, config, size = 'original') => {
  const url = config['/IMAGES/URL'];
  const id = image._id;
  const ext = image.fileTypeExtension;
  return url + '/' + size + '/' + id + '-' + size + '.' + ext;
};

const buildFilter = ({
  cameras,
  deployments,
  createdStart,
  createdEnd,
  addedStart,
  addedEnd,
  labels,
  reviewed,
  custom
}, projectId) => {

  let projectFilter = {};
  if (projectId) {
    projectFilter = { projectId };
  }

  let camerasFilter = {};
  if (cameras) {
    camerasFilter = { cameraId: { $in: cameras } };
  }

  let deploymentsFilter = {};
  if (deployments) {
    const deploymentIds = deployments.map((depString) => (
      new ObjectId(depString))  // have to cast string id to ObjectId
    );
    deploymentsFilter = { deploymentId: { $in: deploymentIds } };
  }

  let dateCreatedFilter =  {};
  if (createdStart || createdEnd) {
    dateCreatedFilter = { dateTimeOriginal: {
      ...(createdStart && { $gte: createdStart.toJSDate() }),
      ...(createdEnd && { $lt: createdEnd.toJSDate() })
    } };
  }

  let dateAddedFilter = {};
  if (addedStart || addedEnd) {
    dateAddedFilter = { dateAdded: {
      ...(addedStart && { $gte: addedStart.toJSDate() }),
      ...(addedEnd && { $lt: addedEnd.toJSDate() })
    } };
  }

  let reviewedFilter = {};
  if (reviewed === false) {

    // incldue images that need review, i.e.:
    // have at least one unlocked object,
    // no objects at all,
    // OR all invalidated labels
    reviewedFilter = { $or: [
      { 'objects.locked': false },
      { objects: { $size: 0 } },
      { objects: { $not: {
        $elemMatch: {
          labels: { $elemMatch: { $or: [
            { validation: null },
            { 'validation.validated': true }
          ] } }
        }
      } } }
    ] };
  }

  let labelsFilter = {};
  if (labels) {
    labelsFilter = { $or: [

      // has an object that is locked,
      // and it has a label that is both validated and included in filters
      // NOTE: this is still not perfect: I'm not sure how to determine
      // whether the FIRST validated label is included in the filters. Right
      // now if there is ANY label that is both validated and is in filters,
      // the image will pass the filter
      { objects: { $elemMatch: {
        locked: true,
        labels: { $elemMatch: {
          'validation.validated': true,
          category: { $in: labels }
        } }
      } } },

      // OR has an object that is not locked, but it has label that is
      // not-invalidated and included in filters
      { objects: { $elemMatch: {
        locked: false,
        labels: { $elemMatch: {
          'validation.validated': { $not: { $eq: false } },
          category: { $in: labels }
        } }
      } } }

    ] };

    // if labels includes "none", also return images with no objects
    if (labels.includes('none')) {
      const noObjectsFilter = { $or: [
        // return images w/ no objects,
        { objects: { $size: 0 } },
        // or images in which all labels of all objects have been invalidated
        { objects: { $not: {
          $elemMatch: {
            labels: { $elemMatch: { $or: [
              { validation: null },
              { 'validation.validated': true }
            ] } }
          }
        } } }
      ] };
      labelsFilter.$or.push(noObjectsFilter);
    }
  }


  let customFilter = {};
  if (custom) {
    customFilter = parser.isFilterValid(custom);
  }

  return {
    $and: [
      projectFilter,
      camerasFilter,
      deploymentsFilter,
      dateCreatedFilter,
      dateAddedFilter,
      reviewedFilter,
      labelsFilter,
      customFilter
    ]
  };
};

const sanitizeMetadata = (md, config) => {
  const sanitized = {};
  // If second char in key is uppercase,
  // assume it's an acronym (like GPSLatitude) & leave it,
  // else camel case
  for (const key in md) {
    // eslint-disable-next-line eqeqeq
    const newKey = !(key.charAt(1) == key.charAt(1).toUpperCase())
      ? key.charAt(0).toLowerCase() + key.slice(1)
      : key;
    sanitized[newKey] = md[key];
  }
  // TODO TIME: a valid question is whether we need to store the dateTimeOriginal
  // at all anymore, or whether we should (a) keep it as is,
  // or (b) set it's zone before storing it
  // UPDATED THOUGHTS: we definitely need the dateTimeOriginal if we want to
  // preserve the ability to re-set the timezone (i.e., if you change the TZ
  // of the deployment it's associated with). We also want to store the TZ on
  // the image record. So the questions now are - (1) do we modify dateTimeOriginal and
  // bake in its current TZ offset, and forgo saving timezone as a separate field?
  // and (2) if we just bake the offset into the dateTimeOriginal,
  // do we need to convert to UTC anymore? won't Luxon handle comparing datetimes
  // in different TZs for us?
  // MORE THOUGHTS: so I think we do need to modify dateTimeOriginal (set TZ)
  // because it implicitly gets set as UTC+0 regardless if we don't. Question
  // is now do we need separate TZ name field or separate dateTimeUTC field
  // I think yes to TZ name field,  no need to keep dateTimeUTC.
  const exifFormat = config['TIME_FORMATS']['EXIF'];
  const dto = DateTime.fromFormat(sanitized.dateTimeOriginal, exifFormat);
  sanitized.dateTimeOriginal = dto;
  return sanitized;
};

// Unpack user-set exif tags
const getUserSetData = (input) => {
  const userDataMap = {
    'BuckEyeCam': (input) => {
      if (!input.comment) {
        return null;
      }
      const userData = {};
      input.comment.split('\n').forEach((item) => {
        if (item.includes('TEXT1') || item.includes('TEXT2')) {
          userData[item.split('=')[0]] = item.split('=')[1];
        }
      });
      return userData;
    },
    'RidgeTec': (input) => {
      if (!input.userComment) {
        return null;
      }
      const userData = {};
      input.userComment.split('\n').forEach((item) => {
        if (item.includes('AccountId')) {
          userData[item.split('=')[0]] = item.split('=')[1];
        }
      });
      return userData;
    },
    'RECONYX': (input) => {
      if (!input.userLabel) {
        return null;
      }
      return {
        userLabel: input.userLabel
      };
    }
  };

  return (input.make && userDataMap[input.make])
    ? userDataMap[input.make](input)
    : null;

  return usd;
};

// Parse string coordinates to decimal degrees
// input e.g. - `34 deg 6' 25.59" N`
const parseCoordinates = (md) => {
  function parse(stringCoord) {
    let deg, min, sec;
    // eslint-disable-next-line prefer-const
    [deg, min, sec] = stringCoord.match(/[+-]?(\d*\.)?\d+/g);
    const cardinal = stringCoord.match(/[N|S|E|W]$/g)[0];
    const degrees = Number(deg) + Number(min) / 60 + Number(sec) / 3600;
    return cardinal === 'S' || cardinal === 'W' ? degrees * -1 : degrees;
  }

  if (!md.GPSLongitude || !md.GPSLatitude) {
    return null;
  }
  else if (typeof md.GPSLongitude === 'string') {
    return [parse(md.GPSLongitude), parse(md.GPSLatitude)];
  }
  else {
    return [md.GPSLongitude, md.GPSLatitude];
  }

};

// Map image metadata to image schema
const createImageRecord = (md) => {
  console.log('creating image record with metadata: ', md);
  const coords = parseCoordinates(md);
  const userSetData = getUserSetData(md);

  const location = coords && {
    geometry: { type: 'Point', coordinates: coords },
    ...(md.GPSAltitude && { altitude: md.GPSAltitude })
  };

  const image = new Image({
    _id: md.hash,
    bucket: md.prodBucket,
    fileTypeExtension: md.fileTypeExtension,
    dateAdded: DateTime.now(),
    dateTimeOriginal: md.dateTimeOriginal,
    // dateTimeUTC: md.dateTimeUTC,
    timezone: md.timezone,
    cameraId: md.serialNumber,
    make: md.make,
    deploymentId: md.deploymentId,
    projectId: md.projectId,
    ...(md.model && { model: md.model }),
    ...(md.fileName && { originalFileName: md.fileName }),
    ...(md.imageWidth && { imageWidth: md.imageWidth }),
    ...(md.imageHeight && { imageHeight: md.imageHeight }),
    ...(md.MIMEType && { mimeType: md.MIMEType }),
    ...(userSetData && { userSetData: userSetData }),
    ...(location && { location: location })
  });

  return image;
};

const isLabelDupe = (image, newLabel) => {

  const labels = image.objects.reduce((labels, object) => {
    object.labels.forEach((label) => labels.push(label));
    return labels;
  }, []);

  for (const label of labels) {

    const mlModelMatch = newLabel.mlModel && label.mlModel &&
            idMatch(newLabel.mlModel, label.mlModel);

    const mlModelVerMatch = newLabel.mlModelVersion && label.mlModelVersion &&
            newLabel.mlModelVersion.toString() === label.mlModelVersion.toString();

    const labelMatch = newLabel.category === label.category;
    const confMatch  = newLabel.conf === label.conf;
    const bboxMatch  = _.isEqual(newLabel.bbox, label.bbox);

    if (
      mlModelMatch &&
            mlModelVerMatch &&
            labelMatch &&
            confMatch &&
            bboxMatch
    ) {
      return true;
    }
  }

  return false;
};

// TODO: accommodate users as label authors as well as models
const createLabelRecord = (input, authorId) => {
  const { _id, type, category, conf, bbox, mlModelVersion, validation } = input;
  const label = {
    ...(_id && { _id }),
    type,
    category,
    conf,
    bbox,
    labeledDate: DateTime.now(),
    ...((authorId && type === 'ml') && { mlModel: authorId }),
    ...((authorId && type === 'ml') && { mlModelVersion }),
    ...((authorId && type === 'manual') && { userId: authorId }),
    ...((authorId && type === 'manual') && { validation })
  };
  return label;
};

// TODO: consider calling this isAuthorized() ?
const hasRole = (user, targetRoles = []) => {
  const hasAuthorizedRole = user['curr_project_roles'] &&
    user['curr_project_roles'].some((role) => (targetRoles.includes(role)));
  return user['is_superuser'] || hasAuthorizedRole;
};

// TODO: accomodate user-created deployments with no startDate?
const findDeployment = (img, camConfig, config, projTimeZone) => {
  console.log('finding deployment for img: ', img);
  // find the deployment that's start date is closest to (but preceeds)
  // the image's created date

  // NOTE: we do not know the timezone for the image yet b/c we pull the
  // timezone from the deployment record, which we are in the proess of finding.
  // So Luxon will assume imgCreated to be in UTC+0 by default (but it likely isn't)
  // and we'll be comparing that to the deployment's start date,
  // which is stored in UTC+0...

  // current (imperfect) solution is be to use the project's default timezone
  // and assume the image is in that timezone. That would mean there's still
  // a chance the correct deployment we want to associate the image with
  // is in a different timezone than the project default and it could get
  // paired to the wrong deployment.

  const exifFormat = config['TIME_FORMATS']['EXIF'];
  let imgCreated = !DateTime.isDateTime(img.dateTimeOriginal)
    ? DateTime.fromFormat(img.dateTimeOriginal, exifFormat)
    : img.dateTimeOriginal;
  imgCreated = imgCreated.setZone(projTimeZone, { keepLocalTime: true });
  const defaultDep = camConfig.deployments.find((dep) => dep.name === 'default');

  let mostRecentDep = null;
  let shortestInterval = null;
  for (const dep of camConfig.deployments) {
    if (dep.name !== 'default') {
      const depStart = DateTime.fromJSDate(dep.startDate);
      const timeDiff = imgCreated.diff(depStart).toObject().milliseconds;
      // if time elapsed is negative,
      // image was taken before the deployment start date
      if (
        (shortestInterval === null || shortestInterval > timeDiff) &&
                timeDiff >= 0
      ) {
        mostRecentDep = dep;
        shortestInterval = timeDiff;
      }
    }
  }

  return mostRecentDep || defaultDep;
};

const mapImgToDep = (img, camConfig, config, projTimeZone) => {
  if (camConfig.deployments.length === 0) {
    throw new ApolloError('Camera config has no deployments');
  }

  return (camConfig.deployments.length === 1)
    ? camConfig.deployments[0]
    : findDeployment(img, camConfig, config, projTimeZone);
};

const sortDeps = (deps) => {
  console.log('sorting deployments');
  // remove default deployment (temporarily)
  const defaultDep = deps.find((dep) => dep.name === 'default');
  let chronDeps = _.cloneDeep(deps);
  chronDeps = chronDeps.filter((dep) => dep.startDate);

  // sort chonologically
  chronDeps.sort((a, b) => {
    const aStart = DateTime.fromJSDate(a.startDate);
    const bStart = DateTime.fromJSDate(b.startDate);
    return aStart.diff(bStart);
  });

  // add default deployment back in
  chronDeps.unshift(defaultDep);
  return chronDeps;
};

const findActiveProjReg = (camera) => {
  const activeProjReg = camera.projRegistrations.find((pr) => pr.active);
  if (!activeProjReg) {
    const err = 'Can\'t find active project registration on camera';
    throw new ApolloError(err);
  }

  return activeProjReg.projectId;
};

const isImageReviewed = (image) => {
  // images are considered reviewed if they:
  // have objects,
  // all objects are locked,
  // AND there are no locked objects with all invalidated labels
  const hasObjs = image.objects.length > 0;
  const hasUnlockedObjs = image.objects.some((obj) => obj.locked === false);
  const hasAllInvalidatedLabels = !image.objects.some((obj) => (
    obj.labels.some((lbl) => !lbl.validation || lbl.validation.validated)
  ));
  return hasObjs && !hasUnlockedObjs && !hasAllInvalidatedLabels;
};

module.exports = {
  buildImgUrl,
  buildFilter,
  sanitizeMetadata,
  isLabelDupe,
  createImageRecord,
  createLabelRecord,
  hasRole,
  mapImgToDep,
  sortDeps,
  findActiveProjReg,
  idMatch,
  isImageReviewed
};<|MERGE_RESOLUTION|>--- conflicted
+++ resolved
@@ -6,14 +6,9 @@
 const Image = require('../schemas/Image');
 const { ApolloError } = require('apollo-server-errors');
 
-<<<<<<< HEAD
 // TODO: this file is getting unwieldy, break up
 
 const idMatch = (idA, idB) => idA.toString() === idB.toString();
-=======
-
-// TODO: this file is getting unwieldy, break up
->>>>>>> 23e9c38e
 
 const buildImgUrl = (image, config, size = 'original') => {
   const url = config['/IMAGES/URL'];
