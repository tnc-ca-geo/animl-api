<<<<<<< HEAD
import { GraphQLError } from 'graphql';
import { ApolloServerErrorCode } from '@apollo/server/errors';
=======
import { ApolloError } from 'apollo-server-errors';
import { NotFoundError } from '../../errors.js';
>>>>>>> 832e6b35
import MLModel from '../schemas/MLModel.js';
import retry from 'async-retry';

export class MLModelModel {
  static async queryById(_id) {
    const query = { _id };
    try {
      const model = await MLModel.findOne(query);
      if (!model) throw new NotFoundError('Model not found');

      return model;
    } catch (err) {
      // if error is uncontrolled, throw new ApolloError
      if (err instanceof ApolloError) throw err;
      throw new ApolloError(err);
    }
  }

  static async getMLModels(input) {
    const query = input?._ids ? { _id: { $in: input._ids } } : {};
    try {
      const mlModels = await MLModel.find(query);
      return mlModels;
    } catch (err) {
      // if error is uncontrolled, throw new ApolloError
      if (err instanceof ApolloError) throw err;
      throw new ApolloError(err);
    }
  }

  static async createMLModel(modelConfig) {
    const operation = async (modelConfig) => {
      return await retry(async () => {

        // create new ML model record and save it
        const newModel = new MLModel(modelConfig);
        await newModel.save();
        return newModel;

      }, { retries: 2 });
    };

    try {
      return await operation(modelConfig);
    } catch (err) {
      // if error is uncontrolled, throw new ApolloError
      if (err instanceof ApolloError) throw err;
      throw new ApolloError(err);
    }
  }
}

export default class AuthMLModelModel {
  constructor(user) {
    this.user = user;
  }

  async getMLModels(input) {
    return await MLModelModel.getMLModels(input);
  }

  async createMLModel(modelConfig) {
    return await MLModelModel.createMLModel(modelConfig);
  }
}<|MERGE_RESOLUTION|>--- conflicted
+++ resolved
@@ -1,10 +1,7 @@
-<<<<<<< HEAD
 import { GraphQLError } from 'graphql';
 import { ApolloServerErrorCode } from '@apollo/server/errors';
-=======
 import { ApolloError } from 'apollo-server-errors';
 import { NotFoundError } from '../../errors.js';
->>>>>>> 832e6b35
 import MLModel from '../schemas/MLModel.js';
 import retry from 'async-retry';
 
