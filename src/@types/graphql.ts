import mongoose from "mongoose";

export type Maybe<T> = T | null;
export type InputMaybe<T> = Maybe<T>;
export type Exact<T extends { [key: string]: unknown }> = { [K in keyof T]: T[K] };
export type MakeOptional<T, K extends keyof T> = Omit<T, K> & { [SubKey in K]?: Maybe<T[SubKey]> };
export type MakeMaybe<T, K extends keyof T> = Omit<T, K> & { [SubKey in K]: Maybe<T[SubKey]> };
export type MakeEmpty<T extends { [key: string]: unknown }, K extends keyof T> = { [_ in K]?: never };
export type Incremental<T> = T | { [P in keyof T]?: P extends ' $fragmentName' | '__typename' ? T[P] : never };
/** All built-in and custom scalars, mapped to their actual values */
export type Scalars = {
  ID: { input: string; output: mongoose.Types.ObjectId | string; }
  String: { input: string; output: string; }
  Boolean: { input: boolean; output: boolean; }
  Int: { input: number; output: number; }
  Float: { input: number; output: number; }
  Date: { input: any; output: any; }
  JSONObject: { input: any; output: any; }
};

export type AutomationAction = {
  __typename?: 'AutomationAction';
  alertRecipients?: Maybe<Array<Maybe<Scalars['String']['output']>>>;
  categoryConfig?: Maybe<Scalars['JSONObject']['output']>;
  confThreshold?: Maybe<Scalars['Float']['output']>;
  mlModel?: Maybe<Scalars['String']['output']>;
  type: Scalars['String']['output'];
};

export type AutomationActionInput = {
  alertRecipients?: InputMaybe<Array<InputMaybe<Scalars['String']['input']>>>;
  categoryConfig?: InputMaybe<Scalars['JSONObject']['input']>;
  confThreshold?: InputMaybe<Scalars['Float']['input']>;
  mlModel?: InputMaybe<Scalars['String']['input']>;
  type: Scalars['String']['input'];
};

export type AutomationEvent = {
  __typename?: 'AutomationEvent';
  label?: Maybe<Scalars['String']['output']>;
  type: Scalars['String']['output'];
};

export type AutomationEventInput = {
  label?: InputMaybe<Scalars['String']['input']>;
  type: Scalars['String']['input'];
};

export type AutomationRule = {
  __typename?: 'AutomationRule';
  _id: Scalars['ID']['output'];
  action: AutomationAction;
  event: AutomationEvent;
  name: Scalars['String']['output'];
};

export type AutomationRuleInput = {
  _id?: InputMaybe<Scalars['ID']['input']>;
  action: AutomationActionInput;
  event: AutomationEventInput;
  name: Scalars['String']['input'];
};

export type Batch = {
  __typename?: 'Batch';
  _id: Scalars['String']['output'];
  created?: Maybe<Scalars['Date']['output']>;
  dead?: Maybe<Scalars['Int']['output']>;
  errors?: Maybe<Array<Maybe<BatchError>>>;
  imageErrors?: Maybe<Scalars['Int']['output']>;
  ingestionComplete?: Maybe<Scalars['Date']['output']>;
  originalFile?: Maybe<Scalars['String']['output']>;
  overrideSerial?: Maybe<Scalars['String']['output']>;
  processingEnd?: Maybe<Scalars['Date']['output']>;
  processingStart?: Maybe<Scalars['Date']['output']>;
  projectId: Scalars['String']['output'];
  remaining?: Maybe<Scalars['Int']['output']>;
  stoppingInitiated?: Maybe<Scalars['Date']['output']>;
  total?: Maybe<Scalars['Int']['output']>;
  uploadComplete?: Maybe<Scalars['Date']['output']>;
  uploadedFile?: Maybe<Scalars['String']['output']>;
};

export type BatchError = {
  __typename?: 'BatchError';
  _id: Scalars['String']['output'];
  batch: Scalars['String']['output'];
  created: Scalars['Date']['output'];
  error: Scalars['String']['output'];
};

export type BatchPayload = {
  __typename?: 'BatchPayload';
  batch?: Maybe<Batch>;
};

export type BatchesConnection = {
  __typename?: 'BatchesConnection';
  batches: Array<Batch>;
  pageInfo?: Maybe<PageInfo>;
};

export type CameraConfig = {
  __typename?: 'CameraConfig';
  _id: Scalars['String']['output'];
  deployments: Array<Deployment>;
};

export type Category = {
  __typename?: 'Category';
  _id: Scalars['String']['output'];
  color: Scalars['String']['output'];
  name: Scalars['String']['output'];
};

export type ClearBatchErrorsInput = {
  batch: Scalars['String']['input'];
};

export type ClearImageErrorsInput = {
  batch: Scalars['String']['input'];
};

export type CloseUploadInput = {
  batchId: Scalars['String']['input'];
  multipartUploadId: Scalars['String']['input'];
  parts: Array<CloseUploadPart>;
};

export type CloseUploadPart = {
  ETag: Scalars['String']['input'];
  PartNumber: Scalars['Int']['input'];
};

export type CreateBatchErrorInput = {
  batch: Scalars['String']['input'];
  error: Scalars['String']['input'];
};

export type CreateDeploymentInput = {
  cameraId: Scalars['ID']['input'];
  deployment: DeploymentInput;
};

export type CreateImageCommentInput = {
  comment: Scalars['String']['input'];
  imageId: Scalars['ID']['input'];
};

export type CreateImageErrorInput = {
  batch?: InputMaybe<Scalars['String']['input']>;
  error: Scalars['String']['input'];
  image?: InputMaybe<Scalars['String']['input']>;
};

export type CreateImageInput = {
  md: Scalars['JSONObject']['input'];
};

export type CreateImagePayload = {
  __typename?: 'CreateImagePayload';
  imageAttempt?: Maybe<ImageAttempt>;
};

export type CreateInternalLabelInput = {
  bbox: Array<Scalars['Float']['input']>;
  conf?: InputMaybe<Scalars['Float']['input']>;
  imageId?: InputMaybe<Scalars['ID']['input']>;
  labelId: Scalars['String']['input'];
  mlModel: Scalars['String']['input'];
  mlModelVersion: Scalars['String']['input'];
};

export type CreateInternalLabelsInput = {
  labels: Array<CreateInternalLabelInput>;
};

export type CreateLabelInput = {
  _id?: InputMaybe<Scalars['ID']['input']>;
  bbox: Array<Scalars['Float']['input']>;
  conf?: InputMaybe<Scalars['Float']['input']>;
  imageId?: InputMaybe<Scalars['ID']['input']>;
  labelId: Scalars['String']['input'];
  labeledDate?: InputMaybe<Scalars['Date']['input']>;
  objectId?: InputMaybe<Scalars['ID']['input']>;
  userId?: InputMaybe<Scalars['ID']['input']>;
  validation?: InputMaybe<ValidationInput>;
};

export type CreateLabelsInput = {
  labels: Array<CreateLabelInput>;
};

export type CreateObjectInput = {
  imageId: Scalars['ID']['input'];
  object: ObjectInput;
};

export type CreateObjectsInput = {
  objects: Array<CreateObjectInput>;
};

export type CreateProjectInput = {
  availableMLModels: Array<Scalars['String']['input']>;
  description: Scalars['String']['input'];
  name: Scalars['String']['input'];
  timezone: Scalars['String']['input'];
};

export type CreateProjectLabelInput = {
  color: Scalars['String']['input'];
  name: Scalars['String']['input'];
  reviewerEnabled?: InputMaybe<Scalars['Boolean']['input']>;
};

export type CreateUploadInput = {
  originalFile: Scalars['String']['input'];
  partCount?: InputMaybe<Scalars['Int']['input']>;
};

export type CreateUploadPayload = {
  __typename?: 'CreateUploadPayload';
  batch: Scalars['String']['output'];
  multipartUploadId?: Maybe<Scalars['String']['output']>;
  url?: Maybe<Scalars['String']['output']>;
  urls?: Maybe<Array<Maybe<Scalars['String']['output']>>>;
  user: Scalars['String']['output'];
};

export type CreateUserInput = {
  roles: Array<UserRole>;
  username: Scalars['String']['input'];
};

export type CreateViewInput = {
  description?: InputMaybe<Scalars['String']['input']>;
  editable: Scalars['Boolean']['input'];
  filters: FiltersInput;
  name: Scalars['String']['input'];
};

export type CreateViewPayload = {
  __typename?: 'CreateViewPayload';
  view?: Maybe<View>;
};

export type DeleteDeploymentInput = {
  cameraId: Scalars['ID']['input'];
  deploymentId: Scalars['ID']['input'];
};

export type DeleteImageCommentInput = {
  id: Scalars['String']['input'];
  imageId: Scalars['ID']['input'];
};

export type DeleteImagesInput = {
  imageIds?: InputMaybe<Array<Scalars['ID']['input']>>;
};

export type DeleteLabelInput = {
  imageId: Scalars['ID']['input'];
  labelId: Scalars['ID']['input'];
  objectId: Scalars['ID']['input'];
};

export type DeleteLabelsInput = {
  labels: Array<DeleteLabelInput>;
};

export type DeleteObjectInput = {
  imageId: Scalars['ID']['input'];
  objectId: Scalars['ID']['input'];
};

export type DeleteObjectsInput = {
  objects: Array<DeleteObjectInput>;
};

export type DeleteProjectLabelInput = {
  _id: Scalars['ID']['input'];
};

export type DeleteViewInput = {
  viewId: Scalars['ID']['input'];
};

export type DeleteViewPayload = {
  __typename?: 'DeleteViewPayload';
  project?: Maybe<Project>;
};

export type Deployment = {
  __typename?: 'Deployment';
  _id: Scalars['ID']['output'];
  description?: Maybe<Scalars['String']['output']>;
  editable?: Maybe<Scalars['Boolean']['output']>;
  location?: Maybe<Location>;
  name: Scalars['String']['output'];
  startDate?: Maybe<Scalars['Date']['output']>;
  timezone: Scalars['String']['output'];
};

export type DeploymentDiffsInput = {
  description?: InputMaybe<Scalars['String']['input']>;
  editable?: InputMaybe<Scalars['Boolean']['input']>;
  location?: InputMaybe<LocationInput>;
  name?: InputMaybe<Scalars['String']['input']>;
  startDate?: InputMaybe<Scalars['Date']['input']>;
  timezone?: InputMaybe<Scalars['String']['input']>;
};

export type DeploymentInput = {
  _id: Scalars['ID']['input'];
  description?: InputMaybe<Scalars['String']['input']>;
  editable?: InputMaybe<Scalars['Boolean']['input']>;
  location?: InputMaybe<LocationInput>;
  name: Scalars['String']['input'];
  startDate: Scalars['Date']['input'];
  timezone: Scalars['String']['input'];
};

export type ExportError = {
  __typename?: 'ExportError';
  message?: Maybe<Scalars['String']['output']>;
};

export type ExportErrorsInput = {
  filters: ImageErrorsFilterInput;
};

export type ExportInput = {
  filters: FiltersInput;
  format: Format;
};

export type ExportPayload = {
  __typename?: 'ExportPayload';
  documentId: Scalars['ID']['output'];
};

export type ExportStatusInput = {
  documentId: Scalars['ID']['input'];
};

export type ExportStatusPayload = {
  __typename?: 'ExportStatusPayload';
  count?: Maybe<Scalars['Int']['output']>;
  error?: Maybe<Array<Maybe<ExportError>>>;
  meta?: Maybe<Scalars['JSONObject']['output']>;
  status: Scalars['String']['output'];
  url?: Maybe<Scalars['String']['output']>;
};

export type Filters = {
  __typename?: 'Filters';
  addedEnd?: Maybe<Scalars['Date']['output']>;
  addedStart?: Maybe<Scalars['Date']['output']>;
  cameras?: Maybe<Array<Maybe<Scalars['String']['output']>>>;
  createdEnd?: Maybe<Scalars['Date']['output']>;
  createdStart?: Maybe<Scalars['Date']['output']>;
  custom?: Maybe<Scalars['String']['output']>;
  deployments?: Maybe<Array<Maybe<Scalars['String']['output']>>>;
  labels?: Maybe<Array<Maybe<Scalars['String']['output']>>>;
  notReviewed?: Maybe<Scalars['Boolean']['output']>;
  reviewed?: Maybe<Scalars['Boolean']['output']>;
};

export type FiltersInput = {
  addedEnd?: InputMaybe<Scalars['Date']['input']>;
  addedStart?: InputMaybe<Scalars['Date']['input']>;
  cameras?: InputMaybe<Array<Scalars['String']['input']>>;
  createdEnd?: InputMaybe<Scalars['Date']['input']>;
  createdStart?: InputMaybe<Scalars['Date']['input']>;
  custom?: InputMaybe<Scalars['String']['input']>;
  deployments?: InputMaybe<Array<Scalars['String']['input']>>;
  labels?: InputMaybe<Array<InputMaybe<Scalars['String']['input']>>>;
  reviewed?: InputMaybe<Scalars['Boolean']['input']>;
};

export enum Format {
  Coco = 'coco',
  Csv = 'csv'
}

export type IPageInfo = {
  hasNext?: Maybe<Scalars['Boolean']['output']>;
  hasPrevious?: Maybe<Scalars['Boolean']['output']>;
  next?: Maybe<Scalars['String']['output']>;
  previous?: Maybe<Scalars['String']['output']>;
};

export type Image = {
  __typename?: 'Image';
  _id: Scalars['ID']['output'];
  batchId?: Maybe<Scalars['String']['output']>;
  bucket: Scalars['String']['output'];
  cameraId: Scalars['String']['output'];
  comments?: Maybe<Array<Maybe<ImageComment>>>;
  dateAdded: Scalars['Date']['output'];
  dateTimeOriginal: Scalars['Date']['output'];
  deploymentId: Scalars['ID']['output'];
  errors?: Maybe<Array<Maybe<ImageError>>>;
  fileTypeExtension: Scalars['String']['output'];
  imageBytes?: Maybe<Scalars['Int']['output']>;
  imageHeight?: Maybe<Scalars['Int']['output']>;
  imageWidth?: Maybe<Scalars['Int']['output']>;
  location?: Maybe<Location>;
  make: Scalars['String']['output'];
  mimeType?: Maybe<Scalars['String']['output']>;
  model?: Maybe<Scalars['String']['output']>;
  objects?: Maybe<Array<Maybe<Object>>>;
  originalFileName?: Maybe<Scalars['String']['output']>;
  path?: Maybe<Scalars['String']['output']>;
  projectId: Scalars['String']['output'];
  reviewed?: Maybe<Scalars['Boolean']['output']>;
  timezone: Scalars['String']['output'];
  userSetData?: Maybe<Scalars['JSONObject']['output']>;
};

export type ImageAttempt = {
  __typename?: 'ImageAttempt';
  _id: Scalars['ID']['output'];
  batch?: Maybe<Scalars['String']['output']>;
  created: Scalars['Date']['output'];
  errors?: Maybe<Array<Maybe<ImageError>>>;
  metadata?: Maybe<ImageMetadata>;
  projectId: Scalars['String']['output'];
};

export type ImageComment = {
  __typename?: 'ImageComment';
  _id: Scalars['ID']['output'];
  author: Scalars['String']['output'];
  comment: Scalars['String']['output'];
  created: Scalars['Date']['output'];
};

export type ImageCommentsPayload = {
  __typename?: 'ImageCommentsPayload';
  comments?: Maybe<Array<Maybe<ImageComment>>>;
};

export type ImageError = {
  __typename?: 'ImageError';
  _id: Scalars['String']['output'];
  batch?: Maybe<Scalars['String']['output']>;
  created: Scalars['Date']['output'];
  error: Scalars['String']['output'];
  image?: Maybe<Scalars['String']['output']>;
  path?: Maybe<Scalars['String']['output']>;
};

export type ImageErrorsConnection = {
  __typename?: 'ImageErrorsConnection';
<<<<<<< HEAD
  errors: Array<Maybe<ImageError>>;
  pageInfo?: Maybe<PageInfoWithCount>;
=======
  errors: Array<ImageError>;
  pageInfo?: Maybe<PageInfo>;
>>>>>>> 2c66fa14
};

export type ImageErrorsFilterInput = {
  batch: Scalars['String']['input'];
};

export type ImageMetadata = {
  __typename?: 'ImageMetadata';
  _id: Scalars['ID']['output'];
  batchId?: Maybe<Scalars['String']['output']>;
  bucket?: Maybe<Scalars['String']['output']>;
  cameraId?: Maybe<Scalars['String']['output']>;
  dateAdded?: Maybe<Scalars['Date']['output']>;
  dateTimeOriginal?: Maybe<Scalars['Date']['output']>;
  fileTypeExtension?: Maybe<Scalars['String']['output']>;
  imageBytes?: Maybe<Scalars['Int']['output']>;
  imageHeight?: Maybe<Scalars['Int']['output']>;
  imageWidth?: Maybe<Scalars['Int']['output']>;
  make?: Maybe<Scalars['String']['output']>;
  mimeType?: Maybe<Scalars['String']['output']>;
  model?: Maybe<Scalars['String']['output']>;
  originalFileName?: Maybe<Scalars['String']['output']>;
  path?: Maybe<Scalars['String']['output']>;
  timezone?: Maybe<Scalars['String']['output']>;
};

export type ImagesConnection = {
  __typename?: 'ImagesConnection';
  images: Array<Image>;
  pageInfo?: Maybe<PageInfo>;
};

export type ImagesCount = {
  __typename?: 'ImagesCount';
  count?: Maybe<Scalars['Int']['output']>;
};

export type Label = {
  __typename?: 'Label';
  _id: Scalars['ID']['output'];
  bbox: Array<Scalars['Float']['output']>;
  conf?: Maybe<Scalars['Float']['output']>;
  labelId: Scalars['String']['output'];
  labeledDate: Scalars['Date']['output'];
  mlModel?: Maybe<Scalars['String']['output']>;
  mlModelVersion?: Maybe<Scalars['String']['output']>;
  type: Scalars['String']['output'];
  userId?: Maybe<Scalars['ID']['output']>;
  validation?: Maybe<Validation>;
};

export type LabelDiffsInput = {
  locked?: InputMaybe<Scalars['Boolean']['input']>;
  validation?: InputMaybe<ValidationInput>;
};

export type LabelList = {
  __typename?: 'LabelList';
  categories?: Maybe<Array<Maybe<Scalars['String']['output']>>>;
};

export type LabelUpdate = {
  diffs: LabelDiffsInput;
  imageId: Scalars['ID']['input'];
  labelId: Scalars['ID']['input'];
  objectId: Scalars['ID']['input'];
};

export type Location = {
  __typename?: 'Location';
  _id: Scalars['ID']['output'];
  altitude?: Maybe<Scalars['String']['output']>;
  geometry: Point;
  name?: Maybe<Scalars['String']['output']>;
};

export type LocationInput = {
  _id: Scalars['ID']['input'];
  altitude?: InputMaybe<Scalars['String']['input']>;
  geometry: PointInput;
  name?: InputMaybe<Scalars['String']['input']>;
};

export type MlModel = {
  __typename?: 'MLModel';
  _id: Scalars['String']['output'];
  categories: Array<Category>;
  defaultConfThreshold?: Maybe<Scalars['Float']['output']>;
  description?: Maybe<Scalars['String']['output']>;
  version: Scalars['String']['output'];
};

export type Mutation = {
  __typename?: 'Mutation';
  clearBatchErrors?: Maybe<StandardPayload>;
  clearImageErrors?: Maybe<StandardPayload>;
  closeUpload?: Maybe<StandardPayload>;
  createBatchError?: Maybe<BatchError>;
  createDeployment?: Maybe<Task>;
  createImage?: Maybe<CreateImagePayload>;
  createImageComment?: Maybe<ImageCommentsPayload>;
  createImageError?: Maybe<ImageError>;
  createInternalLabels?: Maybe<StandardPayload>;
  createLabels?: Maybe<StandardPayload>;
  createObjects?: Maybe<StandardPayload>;
  createProject?: Maybe<ProjectPayload>;
  createProjectLabel?: Maybe<ProjectLabelPayload>;
  createUpload?: Maybe<CreateUploadPayload>;
  createUser?: Maybe<StandardPayload>;
  createView?: Maybe<CreateViewPayload>;
  deleteDeployment?: Maybe<Task>;
  deleteImageComment?: Maybe<ImageCommentsPayload>;
  deleteImages?: Maybe<StandardErrorPayload>;
  deleteLabels?: Maybe<StandardPayload>;
  deleteObjects?: Maybe<StandardPayload>;
  deleteProjectLabel?: Maybe<StandardPayload>;
  deleteView?: Maybe<DeleteViewPayload>;
  redriveBatch?: Maybe<StandardPayload>;
  registerCamera?: Maybe<RegisterCameraPayload>;
  stopBatch?: Maybe<StandardPayload>;
  unregisterCamera?: Maybe<UnregisterCameraPayload>;
  updateAutomationRules?: Maybe<UpdateAutomationRulesPayload>;
  updateBatch?: Maybe<BatchPayload>;
  updateDeployment?: Maybe<Task>;
  updateImageComment?: Maybe<ImageCommentsPayload>;
  updateLabels?: Maybe<StandardPayload>;
  updateObjects?: Maybe<StandardPayload>;
  updateProject?: Maybe<ProjectPayload>;
  updateProjectLabel?: Maybe<ProjectLabelPayload>;
  updateUser?: Maybe<StandardPayload>;
  updateView?: Maybe<UpdateViewPayload>;
};


export type MutationClearBatchErrorsArgs = {
  input: ClearBatchErrorsInput;
};


export type MutationClearImageErrorsArgs = {
  input: ClearImageErrorsInput;
};


export type MutationCloseUploadArgs = {
  input: CloseUploadInput;
};


export type MutationCreateBatchErrorArgs = {
  input: CreateBatchErrorInput;
};


export type MutationCreateDeploymentArgs = {
  input: CreateDeploymentInput;
};


export type MutationCreateImageArgs = {
  input: CreateImageInput;
};


export type MutationCreateImageCommentArgs = {
  input: CreateImageCommentInput;
};


export type MutationCreateImageErrorArgs = {
  input: CreateImageErrorInput;
};


export type MutationCreateInternalLabelsArgs = {
  input: CreateInternalLabelsInput;
};


export type MutationCreateLabelsArgs = {
  input: CreateLabelsInput;
};


export type MutationCreateObjectsArgs = {
  input: CreateObjectsInput;
};


export type MutationCreateProjectArgs = {
  input: CreateProjectInput;
};


export type MutationCreateProjectLabelArgs = {
  input: CreateProjectLabelInput;
};


export type MutationCreateUploadArgs = {
  input: CreateUploadInput;
};


export type MutationCreateUserArgs = {
  input: CreateUserInput;
};


export type MutationCreateViewArgs = {
  input: CreateViewInput;
};


export type MutationDeleteDeploymentArgs = {
  input: DeleteDeploymentInput;
};


export type MutationDeleteImageCommentArgs = {
  input: DeleteImageCommentInput;
};


export type MutationDeleteImagesArgs = {
  input: DeleteImagesInput;
};


export type MutationDeleteLabelsArgs = {
  input: DeleteLabelsInput;
};


export type MutationDeleteObjectsArgs = {
  input: DeleteObjectsInput;
};


export type MutationDeleteProjectLabelArgs = {
  input: DeleteProjectLabelInput;
};


export type MutationDeleteViewArgs = {
  input: DeleteViewInput;
};


export type MutationRedriveBatchArgs = {
  input: RedriveBatchInput;
};


export type MutationRegisterCameraArgs = {
  input: RegisterCameraInput;
};


export type MutationStopBatchArgs = {
  input: StopBatchInput;
};


export type MutationUnregisterCameraArgs = {
  input: UnregisterCameraInput;
};


export type MutationUpdateAutomationRulesArgs = {
  input: UpdateAutomationRulesInput;
};


export type MutationUpdateBatchArgs = {
  input: UpdateBatchInput;
};


export type MutationUpdateDeploymentArgs = {
  input: UpdateDeploymentInput;
};


export type MutationUpdateImageCommentArgs = {
  input: UpdateImageCommentInput;
};


export type MutationUpdateLabelsArgs = {
  input: UpdateLabelsInput;
};


export type MutationUpdateObjectsArgs = {
  input: UpdateObjectsInput;
};


export type MutationUpdateProjectArgs = {
  input: UpdateProjectInput;
};


export type MutationUpdateProjectLabelArgs = {
  input: UpdateProjectLabelInput;
};


export type MutationUpdateUserArgs = {
  input: UpdateUserInput;
};


export type MutationUpdateViewArgs = {
  input: UpdateViewInput;
};

export type Object = {
  __typename?: 'Object';
  _id: Scalars['ID']['output'];
  bbox?: Maybe<Array<Scalars['Float']['output']>>;
  labels?: Maybe<Array<Maybe<Label>>>;
  locked: Scalars['Boolean']['output'];
};

export type ObjectDiffsInput = {
  bbox?: InputMaybe<Array<Scalars['Float']['input']>>;
  locked?: InputMaybe<Scalars['Boolean']['input']>;
};

export type ObjectInput = {
  _id: Scalars['ID']['input'];
  bbox?: InputMaybe<Array<Scalars['Float']['input']>>;
  labels?: InputMaybe<Array<InputMaybe<CreateLabelInput>>>;
  locked: Scalars['Boolean']['input'];
};

export type ObjectUpdate = {
  diffs: ObjectDiffsInput;
  imageId: Scalars['ID']['input'];
  objectId: Scalars['ID']['input'];
};

export type PageInfo = IPageInfo & {
  __typename?: 'PageInfo';
  hasNext?: Maybe<Scalars['Boolean']['output']>;
  hasPrevious?: Maybe<Scalars['Boolean']['output']>;
  next?: Maybe<Scalars['String']['output']>;
  previous?: Maybe<Scalars['String']['output']>;
};

export type PageInfoWithCount = IPageInfo & {
  __typename?: 'PageInfoWithCount';
  count?: Maybe<Scalars['Int']['output']>;
  hasNext?: Maybe<Scalars['Boolean']['output']>;
  hasPrevious?: Maybe<Scalars['Boolean']['output']>;
  next?: Maybe<Scalars['String']['output']>;
  previous?: Maybe<Scalars['String']['output']>;
};

export type Point = {
  __typename?: 'Point';
  coordinates: Array<Scalars['Float']['output']>;
  type: Scalars['String']['output'];
};

export type PointInput = {
  coordinates: Array<Scalars['Float']['input']>;
  type: Scalars['String']['input'];
};

export type Project = {
  __typename?: 'Project';
  _id: Scalars['String']['output'];
  automationRules?: Maybe<Array<Maybe<AutomationRule>>>;
  availableMLModels?: Maybe<Array<Maybe<Scalars['String']['output']>>>;
  cameraConfigs?: Maybe<Array<Maybe<CameraConfig>>>;
  description?: Maybe<Scalars['String']['output']>;
  labels?: Maybe<Array<Maybe<ProjectLabel>>>;
  name: Scalars['String']['output'];
  timezone: Scalars['String']['output'];
  views: Array<View>;
};

export type ProjectLabel = {
  __typename?: 'ProjectLabel';
  _id: Scalars['String']['output'];
  color: Scalars['String']['output'];
  name: Scalars['String']['output'];
  reviewerEnabled: Scalars['Boolean']['output'];
};

export type ProjectLabelPayload = {
  __typename?: 'ProjectLabelPayload';
  label?: Maybe<ProjectLabel>;
};

export type ProjectPayload = {
  __typename?: 'ProjectPayload';
  project?: Maybe<Project>;
};

export type ProjectRegistration = {
  __typename?: 'ProjectRegistration';
  _id: Scalars['ID']['output'];
  active: Scalars['Boolean']['output'];
  projectId: Scalars['String']['output'];
};

export type Query = {
  __typename?: 'Query';
  batches?: Maybe<BatchesConnection>;
  exportAnnotations?: Maybe<Task>;
  exportErrors?: Maybe<Task>;
  image?: Maybe<Image>;
  imageErrors?: Maybe<ImageErrorsConnection>;
  images?: Maybe<ImagesConnection>;
  imagesCount?: Maybe<ImagesCount>;
  labels?: Maybe<LabelList>;
  mlModels?: Maybe<Array<Maybe<MlModel>>>;
  projects?: Maybe<Array<Maybe<Project>>>;
  stats?: Maybe<Task>;
  task?: Maybe<Task>;
  tasks?: Maybe<TasksPayload>;
  users?: Maybe<UsersPayload>;
  wirelessCameras?: Maybe<Array<Maybe<WirelessCamera>>>;
};


export type QueryBatchesArgs = {
  input: QueryBatchesInput;
};


export type QueryExportAnnotationsArgs = {
  input: ExportInput;
};


export type QueryExportErrorsArgs = {
  input: ExportErrorsInput;
};


export type QueryImageArgs = {
  input: QueryImageInput;
};


export type QueryImageErrorsArgs = {
  input: QueryImageErrorsInput;
};


export type QueryImagesArgs = {
  input: QueryImagesInput;
};


export type QueryImagesCountArgs = {
  input: QueryImagesCountInput;
};


export type QueryMlModelsArgs = {
  input?: InputMaybe<QueryMlModelsInput>;
};


export type QueryProjectsArgs = {
  input?: InputMaybe<QueryProjectsInput>;
};


export type QueryStatsArgs = {
  input: QueryStatsInput;
};


export type QueryTaskArgs = {
  input: QueryTaskInput;
};


export type QueryTasksArgs = {
  input?: InputMaybe<QueryTasksInput>;
};


export type QueryUsersArgs = {
  input?: InputMaybe<QueryUsersInput>;
};


export type QueryWirelessCamerasArgs = {
  input?: InputMaybe<QueryWirelessCamerasInput>;
};

export type QueryBatchesInput = {
  filter?: InputMaybe<FilterEnum>;
  limit?: InputMaybe<Scalars['Int']['input']>;
  next?: InputMaybe<Scalars['String']['input']>;
  paginatedField?: InputMaybe<Scalars['String']['input']>;
  previous?: InputMaybe<Scalars['String']['input']>;
  sortAscending?: InputMaybe<Scalars['Boolean']['input']>;
};

export type QueryImageErrorsInput = {
  filters: ImageErrorsFilterInput;
  limit?: InputMaybe<Scalars['Int']['input']>;
  next?: InputMaybe<Scalars['String']['input']>;
  paginatedField?: InputMaybe<Scalars['String']['input']>;
  previous?: InputMaybe<Scalars['String']['input']>;
  sortAscending?: InputMaybe<Scalars['Boolean']['input']>;
};

export type QueryImageInput = {
  imageId: Scalars['ID']['input'];
};

export type QueryImagesCountInput = {
  filters: FiltersInput;
};

export type QueryImagesInput = {
  filters: FiltersInput;
  limit?: InputMaybe<Scalars['Int']['input']>;
  next?: InputMaybe<Scalars['String']['input']>;
  paginatedField?: InputMaybe<Scalars['String']['input']>;
  previous?: InputMaybe<Scalars['String']['input']>;
  sortAscending?: InputMaybe<Scalars['Boolean']['input']>;
};

export type QueryMlModelsInput = {
  _ids?: InputMaybe<Array<Scalars['String']['input']>>;
};

export type QueryProjectsInput = {
  _ids?: InputMaybe<Array<Scalars['String']['input']>>;
};

export type QueryStatsInput = {
  filters: FiltersInput;
};

export type QueryTaskInput = {
  taskId: Scalars['ID']['input'];
};

export type QueryTasksInput = {
  limit?: InputMaybe<Scalars['Int']['input']>;
  next?: InputMaybe<Scalars['String']['input']>;
  paginatedField?: InputMaybe<Scalars['String']['input']>;
  previous?: InputMaybe<Scalars['String']['input']>;
  sortAscending?: InputMaybe<Scalars['Boolean']['input']>;
};

export type QueryUsersInput = {
  filter?: InputMaybe<Scalars['String']['input']>;
};

export type QueryWirelessCamerasInput = {
  _ids?: InputMaybe<Array<Scalars['String']['input']>>;
};

export type RedriveBatchInput = {
  batch?: InputMaybe<Scalars['String']['input']>;
};

export type RegisterCameraInput = {
  cameraId: Scalars['ID']['input'];
  make: Scalars['String']['input'];
};

export type RegisterCameraPayload = {
  __typename?: 'RegisterCameraPayload';
  project?: Maybe<Project>;
  wirelessCameras?: Maybe<Array<Maybe<WirelessCamera>>>;
};

export type StandardErrorPayload = {
  __typename?: 'StandardErrorPayload';
  errors?: Maybe<Array<Maybe<Scalars['String']['output']>>>;
  isOk?: Maybe<Scalars['Boolean']['output']>;
};

export type StandardPayload = {
  __typename?: 'StandardPayload';
  isOk?: Maybe<Scalars['Boolean']['output']>;
};

export type StopBatchInput = {
  batch: Scalars['String']['input'];
};

export type Task = {
  __typename?: 'Task';
  _id: Scalars['ID']['output'];
  created: Scalars['Date']['output'];
  output?: Maybe<Scalars['JSONObject']['output']>;
  projectId: Scalars['String']['output'];
  status: Scalars['String']['output'];
  type: Scalars['String']['output'];
  updated: Scalars['Date']['output'];
  user: Scalars['String']['output'];
};

export type TasksPayload = {
  __typename?: 'TasksPayload';
<<<<<<< HEAD
  pageInfo: PageInfo;
  tasks: Array<Maybe<Task>>;
=======
  tasks: Array<Task>;
>>>>>>> 2c66fa14
};

export type UnregisterCameraInput = {
  cameraId: Scalars['ID']['input'];
};

export type UnregisterCameraPayload = {
  __typename?: 'UnregisterCameraPayload';
  project?: Maybe<Project>;
  wirelessCameras?: Maybe<Array<Maybe<WirelessCamera>>>;
};

export type UpdateAutomationRulesInput = {
  automationRules?: InputMaybe<Array<InputMaybe<AutomationRuleInput>>>;
};

export type UpdateAutomationRulesPayload = {
  __typename?: 'UpdateAutomationRulesPayload';
  automationRules?: Maybe<Array<Maybe<AutomationRule>>>;
};

export type UpdateBatchInput = {
  _id: Scalars['String']['input'];
  ingestionComplete?: InputMaybe<Scalars['Date']['input']>;
  originalFile?: InputMaybe<Scalars['String']['input']>;
  overrideSerial?: InputMaybe<Scalars['String']['input']>;
  processingEnd?: InputMaybe<Scalars['Date']['input']>;
  processingStart?: InputMaybe<Scalars['Date']['input']>;
  total?: InputMaybe<Scalars['Int']['input']>;
  uploadComplete?: InputMaybe<Scalars['Date']['input']>;
  uploadedFile?: InputMaybe<Scalars['String']['input']>;
};

export type UpdateDeploymentInput = {
  cameraId: Scalars['ID']['input'];
  deploymentId: Scalars['ID']['input'];
  diffs: DeploymentDiffsInput;
};

export type UpdateImageCommentInput = {
  comment: Scalars['String']['input'];
  id: Scalars['String']['input'];
  imageId: Scalars['ID']['input'];
};

export type UpdateLabelsInput = {
  updates: Array<LabelUpdate>;
};

export type UpdateObjectsInput = {
  updates: Array<ObjectUpdate>;
};

export type UpdateProjectInput = {
  description?: InputMaybe<Scalars['String']['input']>;
  name?: InputMaybe<Scalars['String']['input']>;
};

export type UpdateProjectLabelInput = {
  _id: Scalars['ID']['input'];
  color: Scalars['String']['input'];
  name: Scalars['String']['input'];
  reviewerEnabled?: InputMaybe<Scalars['Boolean']['input']>;
};

export type UpdateUserInput = {
  roles: Array<UserRole>;
  username: Scalars['String']['input'];
};

export type UpdateViewInput = {
  diffs: ViewDiffsInput;
  viewId: Scalars['ID']['input'];
};

export type UpdateViewPayload = {
  __typename?: 'UpdateViewPayload';
  view?: Maybe<View>;
};

export type User = {
  __typename?: 'User';
  created: Scalars['String']['output'];
  email: Scalars['String']['output'];
  enabled: Scalars['Boolean']['output'];
  roles: Array<UserRole>;
  status: Scalars['String']['output'];
  updated: Scalars['String']['output'];
  username: Scalars['String']['output'];
};

export enum UserRole {
  Manager = 'manager',
  Member = 'member',
  Observer = 'observer'
}

export type UsersPayload = {
  __typename?: 'UsersPayload';
  users: Array<User>;
};

export type Validation = {
  __typename?: 'Validation';
  userId: Scalars['ID']['output'];
  validated: Scalars['Boolean']['output'];
  validationDate: Scalars['Date']['output'];
};

export type ValidationInput = {
  userId: Scalars['ID']['input'];
  validated: Scalars['Boolean']['input'];
  validationDate?: InputMaybe<Scalars['Date']['input']>;
};

export type View = {
  __typename?: 'View';
  _id: Scalars['String']['output'];
  description?: Maybe<Scalars['String']['output']>;
  editable: Scalars['Boolean']['output'];
  filters: Filters;
  name: Scalars['String']['output'];
};

export type ViewDiffsInput = {
  description?: InputMaybe<Scalars['String']['input']>;
  filters?: InputMaybe<FiltersInput>;
  name?: InputMaybe<Scalars['String']['input']>;
};

export type WirelessCamera = {
  __typename?: 'WirelessCamera';
  _id: Scalars['String']['output'];
  make: Scalars['String']['output'];
  model?: Maybe<Scalars['String']['output']>;
  projRegistrations: Array<ProjectRegistration>;
};

export enum FilterEnum {
  Completed = 'COMPLETED',
  Current = 'CURRENT'
}<|MERGE_RESOLUTION|>--- conflicted
+++ resolved
@@ -453,13 +453,8 @@
 
 export type ImageErrorsConnection = {
   __typename?: 'ImageErrorsConnection';
-<<<<<<< HEAD
-  errors: Array<Maybe<ImageError>>;
-  pageInfo?: Maybe<PageInfoWithCount>;
-=======
   errors: Array<ImageError>;
   pageInfo?: Maybe<PageInfo>;
->>>>>>> 2c66fa14
 };
 
 export type ImageErrorsFilterInput = {
@@ -1070,12 +1065,7 @@
 
 export type TasksPayload = {
   __typename?: 'TasksPayload';
-<<<<<<< HEAD
-  pageInfo: PageInfo;
-  tasks: Array<Maybe<Task>>;
-=======
   tasks: Array<Task>;
->>>>>>> 2c66fa14
 };
 
 export type UnregisterCameraInput = {
