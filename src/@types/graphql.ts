export type Maybe<T> = T | null;
export type InputMaybe<T> = Maybe<T>;
export type Exact<T extends { [key: string]: unknown }> = { [K in keyof T]: T[K] };
export type MakeOptional<T, K extends keyof T> = Omit<T, K> & { [SubKey in K]?: Maybe<T[SubKey]> };
export type MakeMaybe<T, K extends keyof T> = Omit<T, K> & { [SubKey in K]: Maybe<T[SubKey]> };
export type MakeEmpty<T extends { [key: string]: unknown }, K extends keyof T> = { [_ in K]?: never };
export type Incremental<T> = T | { [P in keyof T]?: P extends ' $fragmentName' | '__typename' ? T[P] : never };
/** All built-in and custom scalars, mapped to their actual values */
export type Scalars = {
  ID: { input: string; output: string; }
  String: { input: string; output: string; }
  Boolean: { input: boolean; output: boolean; }
  Int: { input: number; output: number; }
  Float: { input: number; output: number; }
  Date: { input: any; output: any; }
  JSONObject: { input: any; output: any; }
};

export type AutomationAction = {
  __typename?: 'AutomationAction';
  alertRecipients?: Maybe<Array<Scalars['String']['output']>>;
  categoryConfig?: Maybe<Scalars['JSONObject']['output']>;
  confThreshold?: Maybe<Scalars['Float']['output']>;
  mlModel?: Maybe<Scalars['String']['output']>;
  type: Scalars['String']['output'];
};

export type AutomationActionInput = {
  alertRecipients?: InputMaybe<Array<Scalars['String']['input']>>;
  categoryConfig?: InputMaybe<Scalars['JSONObject']['input']>;
  confThreshold?: InputMaybe<Scalars['Float']['input']>;
  mlModel?: InputMaybe<Scalars['String']['input']>;
  type: Scalars['String']['input'];
};

export type AutomationEvent = {
  __typename?: 'AutomationEvent';
  label?: Maybe<Scalars['String']['output']>;
  type: Scalars['String']['output'];
};

export type AutomationEventInput = {
  label?: InputMaybe<Scalars['String']['input']>;
  type: Scalars['String']['input'];
};

export type AutomationRule = {
  __typename?: 'AutomationRule';
  _id: Scalars['ID']['output'];
  action: AutomationAction;
  event: AutomationEvent;
  name: Scalars['String']['output'];
};

export type AutomationRuleInput = {
  _id?: InputMaybe<Scalars['ID']['input']>;
  action: AutomationActionInput;
  event: AutomationEventInput;
  name: Scalars['String']['input'];
};

export type Batch = {
  __typename?: 'Batch';
  _id: Scalars['String']['output'];
  created?: Maybe<Scalars['Date']['output']>;
  dead?: Maybe<Scalars['Int']['output']>;
  errors?: Maybe<Array<BatchError>>;
  imageErrors?: Maybe<Scalars['Int']['output']>;
  ingestionComplete?: Maybe<Scalars['Date']['output']>;
  originalFile?: Maybe<Scalars['String']['output']>;
  overrideSerial?: Maybe<Scalars['String']['output']>;
  processingEnd?: Maybe<Scalars['Date']['output']>;
  processingStart?: Maybe<Scalars['Date']['output']>;
  projectId: Scalars['String']['output'];
  remaining?: Maybe<Scalars['Int']['output']>;
  stoppingInitiated?: Maybe<Scalars['Date']['output']>;
  total?: Maybe<Scalars['Int']['output']>;
  uploadComplete?: Maybe<Scalars['Date']['output']>;
  uploadedFile?: Maybe<Scalars['String']['output']>;
};

export type BatchError = {
  __typename?: 'BatchError';
  _id: Scalars['String']['output'];
  batch: Scalars['String']['output'];
  created: Scalars['Date']['output'];
  error: Scalars['String']['output'];
};

export type BatchPayload = {
  __typename?: 'BatchPayload';
  batch?: Maybe<Batch>;
};

export type BatchesConnection = {
  __typename?: 'BatchesConnection';
  batches: Array<Batch>;
  pageInfo?: Maybe<PageInfo>;
};

export type CameraConfig = {
  __typename?: 'CameraConfig';
  _id: Scalars['String']['output'];
  deployments: Array<Deployment>;
};

export type Categories = {
  __typename?: 'Categories';
  _id: Scalars['String']['output'];
  color: Scalars['String']['output'];
  name: Scalars['String']['output'];
};

export type ClearBatchErrorsInput = {
  batch: Scalars['String']['input'];
};

export type ClearImageErrorsInput = {
  batch: Scalars['String']['input'];
};

export type CloseUploadInput = {
  batchId: Scalars['String']['input'];
  multipartUploadId: Scalars['String']['input'];
  parts: Array<CloseUploadPart>;
};

export type CloseUploadPart = {
  ETag: Scalars['String']['input'];
  PartNumber: Scalars['Int']['input'];
};

export type CreateBatchErrorInput = {
  batch: Scalars['String']['input'];
  error: Scalars['String']['input'];
};

export type CreateDeploymentInput = {
  cameraId: Scalars['ID']['input'];
  deployment: DeploymentInput;
};

export type CreateImageCommentInput = {
  comment: Scalars['String']['input'];
  imageId: Scalars['ID']['input'];
};

export type CreateImageErrorInput = {
  batch?: InputMaybe<Scalars['String']['input']>;
  error: Scalars['String']['input'];
  image?: InputMaybe<Scalars['String']['input']>;
};

export type CreateImageInput = {
  md: Scalars['JSONObject']['input'];
};

export type CreateImagePayload = {
  __typename?: 'CreateImagePayload';
  imageAttempt?: Maybe<ImageAttempt>;
};

export type CreateInternalLabelInput = {
  bbox: Array<Scalars['Float']['input']>;
  conf?: InputMaybe<Scalars['Float']['input']>;
  imageId?: InputMaybe<Scalars['ID']['input']>;
  labelId: Scalars['String']['input'];
  mlModel: Scalars['String']['input'];
  mlModelVersion: Scalars['String']['input'];
};

export type CreateInternalLabelsInput = {
  labels: Array<CreateInternalLabelInput>;
};

export type CreateLabelInput = {
  _id?: InputMaybe<Scalars['ID']['input']>;
  bbox: Array<Scalars['Float']['input']>;
  conf?: InputMaybe<Scalars['Float']['input']>;
  imageId?: InputMaybe<Scalars['ID']['input']>;
  labelId: Scalars['String']['input'];
  labeledDate?: InputMaybe<Scalars['Date']['input']>;
  objectId?: InputMaybe<Scalars['ID']['input']>;
  userId?: InputMaybe<Scalars['ID']['input']>;
  validation?: InputMaybe<ValidationInput>;
};

export type CreateLabelsInput = {
  labels: Array<CreateLabelInput>;
};

export type CreateObjectInput = {
  imageId: Scalars['ID']['input'];
  object: ObjectInput;
};

export type CreateObjectsInput = {
  objects: Array<CreateObjectInput>;
};

export type CreateProjectInput = {
  availableMLModels: Array<Scalars['String']['input']>;
  description: Scalars['String']['input'];
  name: Scalars['String']['input'];
  timezone: Scalars['String']['input'];
};

export type CreateProjectLabelInput = {
  color: Scalars['String']['input'];
  name: Scalars['String']['input'];
  reviewerEnabled?: InputMaybe<Scalars['Boolean']['input']>;
};

export type CreateUploadInput = {
  originalFile: Scalars['String']['input'];
  partCount?: InputMaybe<Scalars['Int']['input']>;
};

export type CreateUploadPayload = {
  __typename?: 'CreateUploadPayload';
  batch: Scalars['String']['output'];
  multipartUploadId?: Maybe<Scalars['String']['output']>;
  url?: Maybe<Scalars['String']['output']>;
  urls?: Maybe<Array<Scalars['String']['output']>>;
  user: Scalars['String']['output'];
};

export type CreateUserInput = {
  roles: Array<UserRole>;
  username: Scalars['String']['input'];
};

export type CreateViewInput = {
  description?: InputMaybe<Scalars['String']['input']>;
  editable: Scalars['Boolean']['input'];
  filters: FiltersInput;
  name: Scalars['String']['input'];
};

export type CreateViewPayload = {
  __typename?: 'CreateViewPayload';
  view?: Maybe<View>;
};

export type DeleteDeploymentInput = {
  cameraId: Scalars['ID']['input'];
  deploymentId: Scalars['ID']['input'];
};

export type DeleteImageCommentInput = {
  id: Scalars['String']['input'];
  imageId: Scalars['ID']['input'];
};

export type DeleteImagesInput = {
  imageIds?: InputMaybe<Array<Scalars['ID']['input']>>;
};

export type DeleteLabelInput = {
  imageId: Scalars['ID']['input'];
  labelId: Scalars['ID']['input'];
  objectId: Scalars['ID']['input'];
};

export type DeleteLabelsInput = {
  labels: Array<DeleteLabelInput>;
};

export type DeleteObjectInput = {
  imageId: Scalars['ID']['input'];
  objectId: Scalars['ID']['input'];
};

export type DeleteObjectsInput = {
  objects: Array<DeleteObjectInput>;
};

export type DeleteProjectLabelInput = {
  _id: Scalars['ID']['input'];
};

export type DeleteViewInput = {
  viewId: Scalars['ID']['input'];
};

export type DeleteViewPayload = {
  __typename?: 'DeleteViewPayload';
  project?: Maybe<Project>;
};

export type Deployment = {
  __typename?: 'Deployment';
  _id: Scalars['ID']['output'];
  description?: Maybe<Scalars['String']['output']>;
  editable?: Maybe<Scalars['Boolean']['output']>;
  location?: Maybe<Location>;
  name: Scalars['String']['output'];
  startDate?: Maybe<Scalars['Date']['output']>;
  timezone: Scalars['String']['output'];
};

export type DeploymentDiffsInput = {
  description?: InputMaybe<Scalars['String']['input']>;
  editable?: InputMaybe<Scalars['Boolean']['input']>;
  location?: InputMaybe<LocationInput>;
  name?: InputMaybe<Scalars['String']['input']>;
  startDate?: InputMaybe<Scalars['Date']['input']>;
  timezone?: InputMaybe<Scalars['String']['input']>;
};

export type DeploymentInput = {
  _id: Scalars['ID']['input'];
  description?: InputMaybe<Scalars['String']['input']>;
  editable?: InputMaybe<Scalars['Boolean']['input']>;
  location?: InputMaybe<LocationInput>;
  name: Scalars['String']['input'];
  startDate: Scalars['Date']['input'];
  timezone: Scalars['String']['input'];
};

export type ExportError = {
  __typename?: 'ExportError';
  message?: Maybe<Scalars['String']['output']>;
};

export type ExportErrorsInput = {
  filters: ImageErrorsFilterInput;
};

export type ExportInput = {
  filters: FiltersInput;
  format: Format;
};

export type ExportPayload = {
  __typename?: 'ExportPayload';
  documentId: Scalars['ID']['output'];
};

export type ExportStatusInput = {
  documentId: Scalars['ID']['input'];
};

export type ExportStatusPayload = {
  __typename?: 'ExportStatusPayload';
  count?: Maybe<Scalars['Int']['output']>;
  error?: Maybe<Array<ExportError>>;
  meta?: Maybe<Scalars['JSONObject']['output']>;
  status: Scalars['String']['output'];
  url?: Maybe<Scalars['String']['output']>;
};

export type Filters = {
  __typename?: 'Filters';
  addedEnd?: Maybe<Scalars['Date']['output']>;
  addedStart?: Maybe<Scalars['Date']['output']>;
  cameras?: Maybe<Array<Scalars['String']['output']>>;
  createdEnd?: Maybe<Scalars['Date']['output']>;
  createdStart?: Maybe<Scalars['Date']['output']>;
  custom?: Maybe<Scalars['String']['output']>;
  deployments?: Maybe<Array<Scalars['String']['output']>>;
  labels?: Maybe<Array<Scalars['String']['output']>>;
  notReviewed?: Maybe<Scalars['Boolean']['output']>;
  reviewed?: Maybe<Scalars['Boolean']['output']>;
};

export type FiltersInput = {
  addedEnd?: InputMaybe<Scalars['Date']['input']>;
  addedStart?: InputMaybe<Scalars['Date']['input']>;
  cameras?: InputMaybe<Array<Scalars['String']['input']>>;
  createdEnd?: InputMaybe<Scalars['Date']['input']>;
  createdStart?: InputMaybe<Scalars['Date']['input']>;
  custom?: InputMaybe<Scalars['String']['input']>;
  deployments?: InputMaybe<Array<Scalars['String']['input']>>;
  labels?: InputMaybe<Array<Scalars['String']['input']>>;
  reviewed?: InputMaybe<Scalars['Boolean']['input']>;
};

export enum Format {
  Coco = 'coco',
  Csv = 'csv'
}

export type Image = {
  __typename?: 'Image';
  _id: Scalars['ID']['output'];
  batchId?: Maybe<Scalars['String']['output']>;
  bucket: Scalars['String']['output'];
  cameraId: Scalars['String']['output'];
  comments?: Maybe<Array<ImageComment>>;
  dateAdded: Scalars['Date']['output'];
  dateTimeOriginal: Scalars['Date']['output'];
  deploymentId: Scalars['ID']['output'];
  errors?: Maybe<Array<ImageError>>;
  fileTypeExtension: Scalars['String']['output'];
  imageBytes?: Maybe<Scalars['Int']['output']>;
  imageHeight?: Maybe<Scalars['Int']['output']>;
  imageWidth?: Maybe<Scalars['Int']['output']>;
  location?: Maybe<Location>;
  make: Scalars['String']['output'];
  mimeType?: Maybe<Scalars['String']['output']>;
  model?: Maybe<Scalars['String']['output']>;
  objects?: Maybe<Array<Object>>;
  originalFileName?: Maybe<Scalars['String']['output']>;
  path?: Maybe<Scalars['String']['output']>;
  projectId: Scalars['String']['output'];
  reviewed?: Maybe<Scalars['Boolean']['output']>;
  timezone: Scalars['String']['output'];
  userSetData?: Maybe<Scalars['JSONObject']['output']>;
};

export type ImageAttempt = {
  __typename?: 'ImageAttempt';
  _id: Scalars['ID']['output'];
  batch?: Maybe<Scalars['String']['output']>;
  created: Scalars['Date']['output'];
  errors?: Maybe<Array<ImageError>>;
  metadata?: Maybe<ImageMetadata>;
  projectId: Scalars['String']['output'];
};

export type ImageComment = {
  __typename?: 'ImageComment';
  _id: Scalars['ID']['output'];
  author: Scalars['String']['output'];
  comment: Scalars['String']['output'];
  created: Scalars['Date']['output'];
};

export type ImageCommentsPayload = {
  __typename?: 'ImageCommentsPayload';
  comments?: Maybe<Array<ImageComment>>;
};

export type ImageError = {
  __typename?: 'ImageError';
  _id: Scalars['String']['output'];
  batch?: Maybe<Scalars['String']['output']>;
  created: Scalars['Date']['output'];
  error: Scalars['String']['output'];
  image?: Maybe<Scalars['String']['output']>;
  path?: Maybe<Scalars['String']['output']>;
};

export type ImageErrorsConnection = {
  __typename?: 'ImageErrorsConnection';
  errors: Array<ImageError>;
  pageInfo?: Maybe<PageInfo>;
};

export type ImageErrorsFilterInput = {
  batch: Scalars['String']['input'];
};

export type ImageMetadata = {
  __typename?: 'ImageMetadata';
  _id: Scalars['ID']['output'];
  batchId?: Maybe<Scalars['String']['output']>;
  bucket?: Maybe<Scalars['String']['output']>;
  cameraId?: Maybe<Scalars['String']['output']>;
  dateAdded?: Maybe<Scalars['Date']['output']>;
  dateTimeOriginal?: Maybe<Scalars['Date']['output']>;
  fileTypeExtension?: Maybe<Scalars['String']['output']>;
  imageBytes?: Maybe<Scalars['Int']['output']>;
  imageHeight?: Maybe<Scalars['Int']['output']>;
  imageWidth?: Maybe<Scalars['Int']['output']>;
  make?: Maybe<Scalars['String']['output']>;
  mimeType?: Maybe<Scalars['String']['output']>;
  model?: Maybe<Scalars['String']['output']>;
  originalFileName?: Maybe<Scalars['String']['output']>;
  path?: Maybe<Scalars['String']['output']>;
  timezone?: Maybe<Scalars['String']['output']>;
};

export type ImagesConnection = {
  __typename?: 'ImagesConnection';
  images: Array<Image>;
  pageInfo?: Maybe<PageInfo>;
};

export type ImagesCount = {
  __typename?: 'ImagesCount';
  count?: Maybe<Scalars['Int']['output']>;
};

export type Label = {
  __typename?: 'Label';
  _id: Scalars['ID']['output'];
  bbox: Array<Scalars['Float']['output']>;
  conf?: Maybe<Scalars['Float']['output']>;
  labelId: Scalars['String']['output'];
  labeledDate: Scalars['Date']['output'];
  mlModel?: Maybe<Scalars['String']['output']>;
  mlModelVersion?: Maybe<Scalars['String']['output']>;
  type: Scalars['String']['output'];
  userId?: Maybe<Scalars['ID']['output']>;
  validation?: Maybe<Validation>;
};

export type LabelDiffsInput = {
  locked?: InputMaybe<Scalars['Boolean']['input']>;
  validation?: InputMaybe<ValidationInput>;
};

export type LabelList = {
  __typename?: 'LabelList';
  categories?: Maybe<Array<Scalars['String']['output']>>;
};

export type LabelUpdate = {
  diffs: LabelDiffsInput;
  imageId: Scalars['ID']['input'];
  labelId: Scalars['ID']['input'];
  objectId: Scalars['ID']['input'];
};

export type Location = {
  __typename?: 'Location';
  _id: Scalars['ID']['output'];
  altitude?: Maybe<Scalars['String']['output']>;
  geometry: Point;
  name?: Maybe<Scalars['String']['output']>;
};

export type LocationInput = {
  _id: Scalars['ID']['input'];
  altitude?: InputMaybe<Scalars['String']['input']>;
  geometry: PointInput;
  name?: InputMaybe<Scalars['String']['input']>;
};

export type MlModel = {
  __typename?: 'MLModel';
  _id: Scalars['String']['output'];
  categories?: Maybe<Array<Categories>>;
  defaultConfThreshold?: Maybe<Scalars['Float']['output']>;
  description?: Maybe<Scalars['String']['output']>;
  version: Scalars['String']['output'];
};

export type Mutation = {
  __typename?: 'Mutation';
  clearBatchErrors?: Maybe<StandardPayload>;
  clearImageErrors?: Maybe<StandardPayload>;
  closeUpload?: Maybe<StandardPayload>;
  createBatchError?: Maybe<BatchError>;
  createDeployment?: Maybe<Task>;
  createImage?: Maybe<CreateImagePayload>;
  createImageComment?: Maybe<ImageCommentsPayload>;
  createImageError?: Maybe<ImageError>;
  createInternalLabels?: Maybe<StandardPayload>;
  createLabels?: Maybe<StandardPayload>;
  createObjects?: Maybe<StandardPayload>;
  createProject?: Maybe<ProjectPayload>;
  createProjectLabel?: Maybe<ProjectLabelPayload>;
  createUpload?: Maybe<CreateUploadPayload>;
  createUser?: Maybe<StandardPayload>;
  createView?: Maybe<CreateViewPayload>;
  deleteDeployment?: Maybe<Task>;
  deleteImageComment?: Maybe<ImageCommentsPayload>;
  deleteImages?: Maybe<StandardErrorPayload>;
  deleteLabels?: Maybe<StandardPayload>;
  deleteObjects?: Maybe<StandardPayload>;
  deleteProjectLabel?: Maybe<StandardPayload>;
  deleteView?: Maybe<DeleteViewPayload>;
  redriveBatch?: Maybe<StandardPayload>;
  registerCamera?: Maybe<RegisterCameraPayload>;
  stopBatch?: Maybe<StandardPayload>;
  unregisterCamera?: Maybe<UnregisterCameraPayload>;
  updateAutomationRules?: Maybe<UpdateAutomationRulesPayload>;
  updateBatch?: Maybe<BatchPayload>;
  updateDeployment?: Maybe<Task>;
  updateImageComment?: Maybe<ImageCommentsPayload>;
  updateLabels?: Maybe<StandardPayload>;
  updateObjects?: Maybe<StandardPayload>;
  updateProject?: Maybe<ProjectPayload>;
  updateProjectLabel?: Maybe<ProjectLabelPayload>;
  updateUser?: Maybe<StandardPayload>;
  updateView?: Maybe<UpdateViewPayload>;
};


export type MutationClearBatchErrorsArgs = {
  input: ClearBatchErrorsInput;
};


export type MutationClearImageErrorsArgs = {
  input: ClearImageErrorsInput;
};


export type MutationCloseUploadArgs = {
  input: CloseUploadInput;
};


export type MutationCreateBatchErrorArgs = {
  input: CreateBatchErrorInput;
};


export type MutationCreateDeploymentArgs = {
  input: CreateDeploymentInput;
};


export type MutationCreateImageArgs = {
  input: CreateImageInput;
};


export type MutationCreateImageCommentArgs = {
  input: CreateImageCommentInput;
};


export type MutationCreateImageErrorArgs = {
  input: CreateImageErrorInput;
};


export type MutationCreateInternalLabelsArgs = {
  input: CreateInternalLabelsInput;
};


export type MutationCreateLabelsArgs = {
  input: CreateLabelsInput;
};


export type MutationCreateObjectsArgs = {
  input: CreateObjectsInput;
};


export type MutationCreateProjectArgs = {
  input: CreateProjectInput;
};


export type MutationCreateProjectLabelArgs = {
  input: CreateProjectLabelInput;
};


export type MutationCreateUploadArgs = {
  input: CreateUploadInput;
};


export type MutationCreateUserArgs = {
  input: CreateUserInput;
};


export type MutationCreateViewArgs = {
  input: CreateViewInput;
};


export type MutationDeleteDeploymentArgs = {
  input: DeleteDeploymentInput;
};


export type MutationDeleteImageCommentArgs = {
  input: DeleteImageCommentInput;
};


export type MutationDeleteImagesArgs = {
  input: DeleteImagesInput;
};


export type MutationDeleteLabelsArgs = {
  input: DeleteLabelsInput;
};


export type MutationDeleteObjectsArgs = {
  input: DeleteObjectsInput;
};


export type MutationDeleteProjectLabelArgs = {
  input: DeleteProjectLabelInput;
};


export type MutationDeleteViewArgs = {
  input: DeleteViewInput;
};


export type MutationRedriveBatchArgs = {
  input: RedriveBatchInput;
};


export type MutationRegisterCameraArgs = {
  input: RegisterCameraInput;
};


export type MutationStopBatchArgs = {
  input: StopBatchInput;
};


export type MutationUnregisterCameraArgs = {
  input: UnregisterCameraInput;
};


export type MutationUpdateAutomationRulesArgs = {
  input: UpdateAutomationRulesInput;
};


export type MutationUpdateBatchArgs = {
  input: UpdateBatchInput;
};


export type MutationUpdateDeploymentArgs = {
  input: UpdateDeploymentInput;
};


export type MutationUpdateImageCommentArgs = {
  input: UpdateImageCommentInput;
};


export type MutationUpdateLabelsArgs = {
  input: UpdateLabelsInput;
};


export type MutationUpdateObjectsArgs = {
  input: UpdateObjectsInput;
};


export type MutationUpdateProjectArgs = {
  input: UpdateProjectInput;
};


export type MutationUpdateProjectLabelArgs = {
  input: UpdateProjectLabelInput;
};


export type MutationUpdateUserArgs = {
  input: UpdateUserInput;
};


export type MutationUpdateViewArgs = {
  input: UpdateViewInput;
};

export type Object = {
  __typename?: 'Object';
  _id: Scalars['ID']['output'];
  bbox?: Maybe<Array<Scalars['Float']['output']>>;
  labels?: Maybe<Array<Label>>;
  locked: Scalars['Boolean']['output'];
};

export type ObjectDiffsInput = {
  bbox?: InputMaybe<Array<Scalars['Float']['input']>>;
  locked?: InputMaybe<Scalars['Boolean']['input']>;
};

export type ObjectInput = {
  _id: Scalars['ID']['input'];
  bbox?: InputMaybe<Array<Scalars['Float']['input']>>;
  labels?: InputMaybe<Array<CreateLabelInput>>;
  locked: Scalars['Boolean']['input'];
};

export type ObjectUpdate = {
  diffs: ObjectDiffsInput;
  imageId: Scalars['ID']['input'];
  objectId: Scalars['ID']['input'];
};

export type PageInfo = {
  __typename?: 'PageInfo';
  hasNext?: Maybe<Scalars['Boolean']['output']>;
  hasPrevious?: Maybe<Scalars['Boolean']['output']>;
  next?: Maybe<Scalars['String']['output']>;
  previous?: Maybe<Scalars['String']['output']>;
};

export type Point = {
  __typename?: 'Point';
  coordinates: Array<Scalars['Float']['output']>;
  type: Scalars['String']['output'];
};

export type PointInput = {
  coordinates: Array<Scalars['Float']['input']>;
  type: Scalars['String']['input'];
};

export type Project = {
  __typename?: 'Project';
  _id: Scalars['String']['output'];
  automationRules?: Maybe<Array<AutomationRule>>;
  availableMLModels?: Maybe<Array<Scalars['String']['output']>>;
  cameraConfigs?: Maybe<Array<CameraConfig>>;
  description?: Maybe<Scalars['String']['output']>;
  labels?: Maybe<Array<ProjectLabel>>;
  name: Scalars['String']['output'];
  timezone: Scalars['String']['output'];
  views: Array<View>;
};

export type ProjectLabel = {
  __typename?: 'ProjectLabel';
  _id: Scalars['String']['output'];
  color: Scalars['String']['output'];
  name: Scalars['String']['output'];
  reviewerEnabled: Scalars['Boolean']['output'];
};

export type ProjectLabelPayload = {
  __typename?: 'ProjectLabelPayload';
  label?: Maybe<ProjectLabel>;
};

export type ProjectPayload = {
  __typename?: 'ProjectPayload';
  project?: Maybe<Project>;
};

export type ProjectRegistration = {
  __typename?: 'ProjectRegistration';
  _id: Scalars['ID']['output'];
  active: Scalars['Boolean']['output'];
  projectId: Scalars['String']['output'];
};

export type Query = {
  __typename?: 'Query';
  batches?: Maybe<BatchesConnection>;
  exportAnnotations?: Maybe<Task>;
  exportErrors?: Maybe<Task>;
  image?: Maybe<Image>;
  imageErrors?: Maybe<ImageErrorsConnection>;
  images?: Maybe<ImagesConnection>;
  imagesCount?: Maybe<ImagesCount>;
  labels?: Maybe<LabelList>;
  mlModels?: Maybe<Array<MlModel>>;
  projects?: Maybe<Array<Project>>;
  stats?: Maybe<Task>;
  task?: Maybe<Task>;
  tasks?: Maybe<TasksPayload>;
  users?: Maybe<UsersPayload>;
  wirelessCameras?: Maybe<Array<WirelessCamera>>;
};


export type QueryBatchesArgs = {
  input: QueryBatchesInput;
};


export type QueryExportAnnotationsArgs = {
  input: ExportInput;
};


export type QueryExportErrorsArgs = {
  input: ExportErrorsInput;
};


export type QueryImageArgs = {
  input: QueryImageInput;
};


export type QueryImageErrorsArgs = {
  input: QueryImageErrorsInput;
};


export type QueryImagesArgs = {
  input: QueryImagesInput;
};


export type QueryImagesCountArgs = {
  input: QueryImagesCountInput;
};


export type QueryMlModelsArgs = {
  input?: InputMaybe<QueryMlModelsInput>;
};


export type QueryProjectsArgs = {
  input?: InputMaybe<QueryProjectsInput>;
};


export type QueryStatsArgs = {
  input: QueryStatsInput;
};


export type QueryTaskArgs = {
  input: QueryTaskInput;
};


export type QueryTasksArgs = {
  input?: InputMaybe<QueryTasksInput>;
};


export type QueryUsersArgs = {
  input?: InputMaybe<QueryUsersInput>;
};


export type QueryWirelessCamerasArgs = {
  input?: InputMaybe<QueryWirelessCamerasInput>;
};

export type QueryBatchesInput = {
  filter?: InputMaybe<FilterEnum>;
  limit?: InputMaybe<Scalars['Int']['input']>;
  next?: InputMaybe<Scalars['String']['input']>;
  paginatedField?: InputMaybe<Scalars['String']['input']>;
  previous?: InputMaybe<Scalars['String']['input']>;
  sortAscending?: InputMaybe<Scalars['Boolean']['input']>;
};

export type QueryImageErrorsInput = {
  filters: ImageErrorsFilterInput;
  limit?: InputMaybe<Scalars['Int']['input']>;
  next?: InputMaybe<Scalars['String']['input']>;
  paginatedField?: InputMaybe<Scalars['String']['input']>;
  previous?: InputMaybe<Scalars['String']['input']>;
  sortAscending?: InputMaybe<Scalars['Boolean']['input']>;
};

export type QueryImageInput = {
  imageId: Scalars['ID']['input'];
};

export type QueryImagesCountInput = {
  filters: FiltersInput;
};

export type QueryImagesInput = {
  filters: FiltersInput;
  limit?: InputMaybe<Scalars['Int']['input']>;
  next?: InputMaybe<Scalars['String']['input']>;
  paginatedField?: InputMaybe<Scalars['String']['input']>;
  previous?: InputMaybe<Scalars['String']['input']>;
  sortAscending?: InputMaybe<Scalars['Boolean']['input']>;
};

export type QueryMlModelsInput = {
  _ids?: InputMaybe<Array<Scalars['String']['input']>>;
};

export type QueryProjectsInput = {
  _ids?: InputMaybe<Array<Scalars['String']['input']>>;
};

export type QueryStatsInput = {
  filters: FiltersInput;
};

export type QueryTaskInput = {
  taskId: Scalars['ID']['input'];
};

export type QueryTasksInput = {
  limit?: InputMaybe<Scalars['Int']['input']>;
  next?: InputMaybe<Scalars['String']['input']>;
  paginatedField?: InputMaybe<Scalars['String']['input']>;
  previous?: InputMaybe<Scalars['String']['input']>;
  sortAscending?: InputMaybe<Scalars['Boolean']['input']>;
};

export type QueryUsersInput = {
  filter?: InputMaybe<Scalars['String']['input']>;
};

export type QueryWirelessCamerasInput = {
  _ids?: InputMaybe<Array<Scalars['String']['input']>>;
};

export type RedriveBatchInput = {
  batch?: InputMaybe<Scalars['String']['input']>;
};

export type RegisterCameraInput = {
  cameraId: Scalars['ID']['input'];
  make: Scalars['String']['input'];
};

export type RegisterCameraPayload = {
  __typename?: 'RegisterCameraPayload';
  project?: Maybe<Project>;
  wirelessCameras?: Maybe<Array<WirelessCamera>>;
};

export type StandardErrorPayload = {
  __typename?: 'StandardErrorPayload';
  errors?: Maybe<Array<Scalars['String']['output']>>;
  isOk?: Maybe<Scalars['Boolean']['output']>;
};

export type StandardPayload = {
  __typename?: 'StandardPayload';
  isOk?: Maybe<Scalars['Boolean']['output']>;
};

export type StopBatchInput = {
  batch: Scalars['String']['input'];
};

export type Task = {
  __typename?: 'Task';
  _id: Scalars['ID']['output'];
  created: Scalars['Date']['output'];
  output?: Maybe<Scalars['JSONObject']['output']>;
  projectId: Scalars['String']['output'];
  status: Scalars['String']['output'];
  type: Scalars['String']['output'];
  updated: Scalars['Date']['output'];
  user: Scalars['String']['output'];
};

export type TasksPayload = {
  __typename?: 'TasksPayload';
  tasks: Array<Task>;
};

export type UnregisterCameraInput = {
  cameraId: Scalars['ID']['input'];
};

export type UnregisterCameraPayload = {
  __typename?: 'UnregisterCameraPayload';
  project?: Maybe<Project>;
  wirelessCameras?: Maybe<Array<WirelessCamera>>;
};

export type UpdateAutomationRulesInput = {
<<<<<<< HEAD
  automationRules: Array<AutomationRuleInput>;
=======
  automationRules?: InputMaybe<Array<AutomationRuleInput>>;
>>>>>>> f2a06d42
};

export type UpdateAutomationRulesPayload = {
  __typename?: 'UpdateAutomationRulesPayload';
  automationRules?: Maybe<Array<AutomationRule>>;
};

export type UpdateBatchInput = {
  _id: Scalars['String']['input'];
  ingestionComplete?: InputMaybe<Scalars['Date']['input']>;
  originalFile?: InputMaybe<Scalars['String']['input']>;
  overrideSerial?: InputMaybe<Scalars['String']['input']>;
  processingEnd?: InputMaybe<Scalars['Date']['input']>;
  processingStart?: InputMaybe<Scalars['Date']['input']>;
  total?: InputMaybe<Scalars['Int']['input']>;
  uploadComplete?: InputMaybe<Scalars['Date']['input']>;
  uploadedFile?: InputMaybe<Scalars['String']['input']>;
};

export type UpdateDeploymentInput = {
  cameraId: Scalars['ID']['input'];
  deploymentId: Scalars['ID']['input'];
  diffs: DeploymentDiffsInput;
};

export type UpdateImageCommentInput = {
  comment: Scalars['String']['input'];
  id: Scalars['String']['input'];
  imageId: Scalars['ID']['input'];
};

export type UpdateLabelsInput = {
  updates: Array<LabelUpdate>;
};

export type UpdateObjectsInput = {
  updates: Array<ObjectUpdate>;
};

export type UpdateProjectInput = {
  description?: InputMaybe<Scalars['String']['input']>;
  name?: InputMaybe<Scalars['String']['input']>;
};

export type UpdateProjectLabelInput = {
  _id: Scalars['ID']['input'];
  color: Scalars['String']['input'];
  name: Scalars['String']['input'];
  reviewerEnabled?: InputMaybe<Scalars['Boolean']['input']>;
};

export type UpdateUserInput = {
  roles: Array<UserRole>;
  username: Scalars['String']['input'];
};

export type UpdateViewInput = {
  diffs: ViewDiffsInput;
  viewId: Scalars['ID']['input'];
};

export type UpdateViewPayload = {
  __typename?: 'UpdateViewPayload';
  view?: Maybe<View>;
};

export type User = {
  __typename?: 'User';
  created?: Maybe<Scalars['Date']['output']>;
  email?: Maybe<Scalars['String']['output']>;
  enabled?: Maybe<Scalars['Boolean']['output']>;
  roles: Array<UserRole>;
  status?: Maybe<Scalars['String']['output']>;
  updated?: Maybe<Scalars['Date']['output']>;
  username: Scalars['String']['output'];
};

export enum UserRole {
  Manager = 'manager',
  Member = 'member',
  Observer = 'observer'
}

export type UsersPayload = {
  __typename?: 'UsersPayload';
  users: Array<User>;
};

export type Validation = {
  __typename?: 'Validation';
  userId: Scalars['ID']['output'];
  validated: Scalars['Boolean']['output'];
  validationDate: Scalars['Date']['output'];
};

export type ValidationInput = {
  userId: Scalars['ID']['input'];
  validated: Scalars['Boolean']['input'];
  validationDate?: InputMaybe<Scalars['Date']['input']>;
};

export type View = {
  __typename?: 'View';
  _id: Scalars['String']['output'];
  description?: Maybe<Scalars['String']['output']>;
  editable: Scalars['Boolean']['output'];
  filters: Filters;
  name: Scalars['String']['output'];
};

export type ViewDiffsInput = {
  description?: InputMaybe<Scalars['String']['input']>;
  filters?: InputMaybe<FiltersInput>;
  name?: InputMaybe<Scalars['String']['input']>;
};

export type WirelessCamera = {
  __typename?: 'WirelessCamera';
  _id: Scalars['String']['output'];
  make: Scalars['String']['output'];
  model?: Maybe<Scalars['String']['output']>;
  projRegistrations: Array<ProjectRegistration>;
};

export enum FilterEnum {
  Completed = 'COMPLETED',
  Current = 'CURRENT'
}<|MERGE_RESOLUTION|>--- conflicted
+++ resolved
@@ -1061,11 +1061,7 @@
 };
 
 export type UpdateAutomationRulesInput = {
-<<<<<<< HEAD
   automationRules: Array<AutomationRuleInput>;
-=======
-  automationRules?: InputMaybe<Array<AutomationRuleInput>>;
->>>>>>> f2a06d42
 };
 
 export type UpdateAutomationRulesPayload = {
