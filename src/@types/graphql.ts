import mongoose from "mongoose";

export type Maybe<T> = T | null;
export type InputMaybe<T> = Maybe<T>;
export type Exact<T extends { [key: string]: unknown }> = { [K in keyof T]: T[K] };
export type MakeOptional<T, K extends keyof T> = Omit<T, K> & { [SubKey in K]?: Maybe<T[SubKey]> };
export type MakeMaybe<T, K extends keyof T> = Omit<T, K> & { [SubKey in K]: Maybe<T[SubKey]> };
export type MakeEmpty<T extends { [key: string]: unknown }, K extends keyof T> = { [_ in K]?: never };
export type Incremental<T> = T | { [P in keyof T]?: P extends ' $fragmentName' | '__typename' ? T[P] : never };
/** All built-in and custom scalars, mapped to their actual values */
export type Scalars = {
  ID: { input: string; output: mongoose.Types.ObjectId | string; }
  String: { input: string; output: string; }
  Boolean: { input: boolean; output: boolean; }
  Int: { input: number; output: number; }
  Float: { input: number; output: number; }
  Date: { input: any; output: any; }
  JSONObject: { input: any; output: any; }
};

export type AutomationAction = {
  __typename?: 'AutomationAction';
  alertRecipients?: Maybe<Array<Scalars['String']['output']>>;
  categoryConfig?: Maybe<Scalars['JSONObject']['output']>;
  confThreshold?: Maybe<Scalars['Float']['output']>;
  mlModel?: Maybe<Scalars['String']['output']>;
  type: Scalars['String']['output'];
};

export type AutomationActionInput = {
  alertRecipients?: InputMaybe<Array<Scalars['String']['input']>>;
  categoryConfig?: InputMaybe<Scalars['JSONObject']['input']>;
  confThreshold?: InputMaybe<Scalars['Float']['input']>;
  mlModel?: InputMaybe<Scalars['String']['input']>;
  type: Scalars['String']['input'];
};

export type AutomationEvent = {
  __typename?: 'AutomationEvent';
  label?: Maybe<Scalars['String']['output']>;
  type: Scalars['String']['output'];
};

export type AutomationEventInput = {
  label?: InputMaybe<Scalars['String']['input']>;
  type: Scalars['String']['input'];
};

export type AutomationRule = {
  __typename?: 'AutomationRule';
  _id: Scalars['ID']['output'];
  action: AutomationAction;
  event: AutomationEvent;
  name: Scalars['String']['output'];
};

export type AutomationRuleInput = {
  _id?: InputMaybe<Scalars['ID']['input']>;
  action: AutomationActionInput;
  event: AutomationEventInput;
  name: Scalars['String']['input'];
};

export type Batch = {
  __typename?: 'Batch';
  _id: Scalars['String']['output'];
  created?: Maybe<Scalars['Date']['output']>;
  dead?: Maybe<Scalars['Int']['output']>;
  errors?: Maybe<Array<BatchError>>;
  imageErrors?: Maybe<Scalars['Int']['output']>;
  ingestionComplete?: Maybe<Scalars['Date']['output']>;
  originalFile?: Maybe<Scalars['String']['output']>;
  overrideSerial?: Maybe<Scalars['String']['output']>;
  processingEnd?: Maybe<Scalars['Date']['output']>;
  processingStart?: Maybe<Scalars['Date']['output']>;
  projectId: Scalars['String']['output'];
  remaining?: Maybe<Scalars['Int']['output']>;
  stoppingInitiated?: Maybe<Scalars['Date']['output']>;
  total?: Maybe<Scalars['Int']['output']>;
  uploadComplete?: Maybe<Scalars['Date']['output']>;
  uploadedFile?: Maybe<Scalars['String']['output']>;
};

export type BatchError = {
  __typename?: 'BatchError';
  _id: Scalars['String']['output'];
  batch: Scalars['String']['output'];
  created: Scalars['Date']['output'];
  error: Scalars['String']['output'];
};

export type BatchPayload = {
  __typename?: 'BatchPayload';
  batch?: Maybe<Batch>;
};

export type BatchesConnection = {
  __typename?: 'BatchesConnection';
  batches: Array<Batch>;
  pageInfo?: Maybe<PageInfo>;
};

export type CameraConfig = {
  __typename?: 'CameraConfig';
  _id: Scalars['String']['output'];
  deployments: Array<Deployment>;
};

export type Category = {
  __typename?: 'Category';
  _id: Scalars['String']['output'];
  color: Scalars['String']['output'];
  name: Scalars['String']['output'];
};

export type ClearBatchErrorsInput = {
  batch: Scalars['String']['input'];
};

export type ClearImageErrorsInput = {
  batch: Scalars['String']['input'];
};

export type CloseUploadInput = {
  batchId: Scalars['String']['input'];
  multipartUploadId: Scalars['String']['input'];
  parts: Array<CloseUploadPart>;
};

export type CloseUploadPart = {
  ETag: Scalars['String']['input'];
  PartNumber: Scalars['Int']['input'];
};

export type CreateBatchErrorInput = {
  batch: Scalars['String']['input'];
  error: Scalars['String']['input'];
};

export type CreateDeploymentInput = {
  cameraId: Scalars['ID']['input'];
  deployment: DeploymentInput;
};

export type CreateImageCommentInput = {
  comment: Scalars['String']['input'];
  imageId: Scalars['ID']['input'];
};

export type CreateImageErrorInput = {
  batch?: InputMaybe<Scalars['String']['input']>;
  error: Scalars['String']['input'];
  image?: InputMaybe<Scalars['String']['input']>;
};

export type CreateImageInput = {
  md: Scalars['JSONObject']['input'];
};

export type CreateImagePayload = {
  __typename?: 'CreateImagePayload';
  imageAttempt?: Maybe<ImageAttempt>;
};

export type CreateInternalLabelInput = {
  bbox: Array<Scalars['Float']['input']>;
  conf?: InputMaybe<Scalars['Float']['input']>;
  imageId: Scalars['ID']['input'];
  labelId: Scalars['String']['input'];
  mlModel: Scalars['String']['input'];
  mlModelVersion: Scalars['String']['input'];
};

export type CreateInternalLabelsInput = {
  labels: Array<CreateInternalLabelInput>;
};

export type CreateLabelInput = {
  _id?: InputMaybe<Scalars['ID']['input']>;
  bbox: Array<Scalars['Float']['input']>;
  conf?: InputMaybe<Scalars['Float']['input']>;
  imageId: Scalars['ID']['input'];
  labelId: Scalars['String']['input'];
  labeledDate?: InputMaybe<Scalars['Date']['input']>;
  mlModel?: InputMaybe<Scalars['String']['input']>;
  objectId?: InputMaybe<Scalars['ID']['input']>;
  userId?: InputMaybe<Scalars['ID']['input']>;
  validation?: InputMaybe<ValidationInput>;
};

export type CreateLabelsInput = {
  labels: Array<CreateLabelInput>;
};

export type CreateObjectInput = {
  imageId: Scalars['ID']['input'];
  object: ObjectInput;
};

export type CreateObjectsInput = {
  objects: Array<CreateObjectInput>;
};

export type CreateProjectInput = {
  availableMLModels: Array<Scalars['String']['input']>;
  description: Scalars['String']['input'];
  name: Scalars['String']['input'];
  timezone: Scalars['String']['input'];
};

export type CreateProjectLabelInput = {
  color: Scalars['String']['input'];
  name: Scalars['String']['input'];
  reviewerEnabled?: InputMaybe<Scalars['Boolean']['input']>;
};

export type CreateUploadInput = {
  originalFile: Scalars['String']['input'];
  partCount?: InputMaybe<Scalars['Int']['input']>;
};

export type CreateUploadPayload = {
  __typename?: 'CreateUploadPayload';
  batch: Scalars['String']['output'];
  multipartUploadId?: Maybe<Scalars['String']['output']>;
  url?: Maybe<Scalars['String']['output']>;
  urls?: Maybe<Array<Scalars['String']['output']>>;
  user: Scalars['String']['output'];
};

export type CreateUserInput = {
  roles: Array<UserRole>;
  username: Scalars['String']['input'];
};

export type CreateViewInput = {
  description?: InputMaybe<Scalars['String']['input']>;
  editable: Scalars['Boolean']['input'];
  filters: FiltersInput;
  name: Scalars['String']['input'];
};

export type CreateViewPayload = {
  __typename?: 'CreateViewPayload';
  view?: Maybe<View>;
};

export type DeleteDeploymentInput = {
  cameraId: Scalars['ID']['input'];
  deploymentId: Scalars['ID']['input'];
};

export type DeleteImageCommentInput = {
  id: Scalars['String']['input'];
  imageId: Scalars['ID']['input'];
};

export type DeleteImagesInput = {
  imageIds?: InputMaybe<Array<Scalars['ID']['input']>>;
};

export type DeleteLabelInput = {
  imageId: Scalars['ID']['input'];
  labelId: Scalars['ID']['input'];
  objectId: Scalars['ID']['input'];
};

export type DeleteLabelsInput = {
  labels: Array<DeleteLabelInput>;
};

export type DeleteObjectInput = {
  imageId: Scalars['ID']['input'];
  objectId: Scalars['ID']['input'];
};

export type DeleteObjectsInput = {
  objects: Array<DeleteObjectInput>;
};

export type DeleteProjectLabelInput = {
  _id: Scalars['ID']['input'];
};

export type DeleteViewInput = {
  viewId: Scalars['ID']['input'];
};

export type DeleteViewPayload = {
  __typename?: 'DeleteViewPayload';
  project?: Maybe<Project>;
};

export type Deployment = {
  __typename?: 'Deployment';
  _id: Scalars['ID']['output'];
  description?: Maybe<Scalars['String']['output']>;
  editable?: Maybe<Scalars['Boolean']['output']>;
  location?: Maybe<Location>;
  name: Scalars['String']['output'];
  startDate?: Maybe<Scalars['Date']['output']>;
  timezone: Scalars['String']['output'];
};

export type DeploymentDiffsInput = {
  description?: InputMaybe<Scalars['String']['input']>;
  editable?: InputMaybe<Scalars['Boolean']['input']>;
  location?: InputMaybe<LocationInput>;
  name?: InputMaybe<Scalars['String']['input']>;
  startDate?: InputMaybe<Scalars['Date']['input']>;
  timezone?: InputMaybe<Scalars['String']['input']>;
};

export type DeploymentInput = {
  _id: Scalars['ID']['input'];
  description?: InputMaybe<Scalars['String']['input']>;
  editable?: InputMaybe<Scalars['Boolean']['input']>;
  location?: InputMaybe<LocationInput>;
  name: Scalars['String']['input'];
  startDate: Scalars['Date']['input'];
  timezone: Scalars['String']['input'];
};

export type ExportError = {
  __typename?: 'ExportError';
  message?: Maybe<Scalars['String']['output']>;
};

export type ExportErrorsInput = {
  filters: ImageErrorsFilterInput;
};

export type ExportInput = {
  filters: FiltersInput;
  format: Format;
};

export type ExportPayload = {
  __typename?: 'ExportPayload';
  documentId: Scalars['ID']['output'];
};

export type ExportStatusInput = {
  documentId: Scalars['ID']['input'];
};

export type ExportStatusPayload = {
  __typename?: 'ExportStatusPayload';
  count?: Maybe<Scalars['Int']['output']>;
  error?: Maybe<Array<ExportError>>;
  meta?: Maybe<Scalars['JSONObject']['output']>;
  status: Scalars['String']['output'];
  url?: Maybe<Scalars['String']['output']>;
};

export type Filters = {
  __typename?: 'Filters';
  addedEnd?: Maybe<Scalars['Date']['output']>;
  addedStart?: Maybe<Scalars['Date']['output']>;
  cameras?: Maybe<Array<Scalars['String']['output']>>;
  createdEnd?: Maybe<Scalars['Date']['output']>;
  createdStart?: Maybe<Scalars['Date']['output']>;
  custom?: Maybe<Scalars['String']['output']>;
  deployments?: Maybe<Array<Scalars['String']['output']>>;
  labels?: Maybe<Array<Scalars['String']['output']>>;
  notReviewed?: Maybe<Scalars['Boolean']['output']>;
  reviewed?: Maybe<Scalars['Boolean']['output']>;
};

export type FiltersInput = {
  addedEnd?: InputMaybe<Scalars['Date']['input']>;
  addedStart?: InputMaybe<Scalars['Date']['input']>;
  cameras?: InputMaybe<Array<Scalars['String']['input']>>;
  createdEnd?: InputMaybe<Scalars['Date']['input']>;
  createdStart?: InputMaybe<Scalars['Date']['input']>;
  custom?: InputMaybe<Scalars['String']['input']>;
  deployments?: InputMaybe<Array<Scalars['String']['input']>>;
  labels?: InputMaybe<Array<Scalars['String']['input']>>;
  reviewed?: InputMaybe<Scalars['Boolean']['input']>;
};

export enum Format {
  Coco = 'coco',
  Csv = 'csv'
}

export type IPageInfo = {
  hasNext?: Maybe<Scalars['Boolean']['output']>;
  hasPrevious?: Maybe<Scalars['Boolean']['output']>;
  next?: Maybe<Scalars['String']['output']>;
  previous?: Maybe<Scalars['String']['output']>;
};

export type Image = {
  __typename?: 'Image';
  _id: Scalars['ID']['output'];
  batchId?: Maybe<Scalars['String']['output']>;
  bucket: Scalars['String']['output'];
  cameraId: Scalars['String']['output'];
  comments?: Maybe<Array<ImageComment>>;
  dateAdded: Scalars['Date']['output'];
  dateTimeOriginal: Scalars['Date']['output'];
  deploymentId: Scalars['ID']['output'];
  errors?: Maybe<Array<ImageError>>;
  fileTypeExtension: Scalars['String']['output'];
  imageBytes?: Maybe<Scalars['Int']['output']>;
  imageHeight?: Maybe<Scalars['Int']['output']>;
  imageWidth?: Maybe<Scalars['Int']['output']>;
  location?: Maybe<Location>;
  make: Scalars['String']['output'];
  mimeType?: Maybe<Scalars['String']['output']>;
  model?: Maybe<Scalars['String']['output']>;
  objects?: Maybe<Array<Object>>;
  originalFileName?: Maybe<Scalars['String']['output']>;
  path?: Maybe<Scalars['String']['output']>;
  projectId: Scalars['String']['output'];
  reviewed?: Maybe<Scalars['Boolean']['output']>;
  timezone: Scalars['String']['output'];
  userSetData?: Maybe<Scalars['JSONObject']['output']>;
};

export type ImageAttempt = {
  __typename?: 'ImageAttempt';
  _id: Scalars['ID']['output'];
  batch?: Maybe<Scalars['String']['output']>;
  created: Scalars['Date']['output'];
  errors?: Maybe<Array<ImageError>>;
  metadata?: Maybe<ImageMetadata>;
  projectId: Scalars['String']['output'];
};

export type ImageComment = {
  __typename?: 'ImageComment';
  _id: Scalars['ID']['output'];
  author: Scalars['String']['output'];
  comment: Scalars['String']['output'];
  created: Scalars['Date']['output'];
};

export type ImageCommentsPayload = {
  __typename?: 'ImageCommentsPayload';
  comments?: Maybe<Array<ImageComment>>;
};

export type ImageError = {
  __typename?: 'ImageError';
  _id: Scalars['String']['output'];
  batch?: Maybe<Scalars['String']['output']>;
  created: Scalars['Date']['output'];
  error: Scalars['String']['output'];
  image?: Maybe<Scalars['String']['output']>;
  path?: Maybe<Scalars['String']['output']>;
};

export type ImageErrorsConnection = {
  __typename?: 'ImageErrorsConnection';
  errors: Array<ImageError>;
  pageInfo: PageInfoWithCount;
};

export type ImageErrorsFilterInput = {
  batch: Scalars['String']['input'];
};

export type ImageMetadata = {
  __typename?: 'ImageMetadata';
  _id: Scalars['ID']['output'];
  batchId?: Maybe<Scalars['String']['output']>;
  bucket?: Maybe<Scalars['String']['output']>;
  cameraId?: Maybe<Scalars['String']['output']>;
  dateAdded?: Maybe<Scalars['Date']['output']>;
  dateTimeOriginal?: Maybe<Scalars['Date']['output']>;
  fileTypeExtension?: Maybe<Scalars['String']['output']>;
  imageBytes?: Maybe<Scalars['Int']['output']>;
  imageHeight?: Maybe<Scalars['Int']['output']>;
  imageWidth?: Maybe<Scalars['Int']['output']>;
  make?: Maybe<Scalars['String']['output']>;
  mimeType?: Maybe<Scalars['String']['output']>;
  model?: Maybe<Scalars['String']['output']>;
  originalFileName?: Maybe<Scalars['String']['output']>;
  path?: Maybe<Scalars['String']['output']>;
  timezone?: Maybe<Scalars['String']['output']>;
};

export type ImagesConnection = {
  __typename?: 'ImagesConnection';
  images: Array<Image>;
  pageInfo?: Maybe<PageInfo>;
};

export type ImagesCount = {
  __typename?: 'ImagesCount';
  count?: Maybe<Scalars['Int']['output']>;
};

export type Label = {
  __typename?: 'Label';
  _id: Scalars['ID']['output'];
  bbox: Array<Scalars['Float']['output']>;
  conf?: Maybe<Scalars['Float']['output']>;
  labelId: Scalars['String']['output'];
  labeledDate: Scalars['Date']['output'];
  mlModel?: Maybe<Scalars['String']['output']>;
  mlModelVersion?: Maybe<Scalars['String']['output']>;
  type: Scalars['String']['output'];
  userId?: Maybe<Scalars['ID']['output']>;
  validation?: Maybe<Validation>;
};

export type LabelDiffsInput = {
  locked?: InputMaybe<Scalars['Boolean']['input']>;
  validation?: InputMaybe<ValidationInput>;
};

export type LabelList = {
  __typename?: 'LabelList';
  categories?: Maybe<Array<Scalars['String']['output']>>;
};

export type LabelUpdate = {
  diffs: LabelDiffsInput;
  imageId: Scalars['ID']['input'];
  labelId: Scalars['ID']['input'];
  objectId: Scalars['ID']['input'];
};

export type Location = {
  __typename?: 'Location';
  _id: Scalars['ID']['output'];
  altitude?: Maybe<Scalars['String']['output']>;
  geometry: Point;
  name?: Maybe<Scalars['String']['output']>;
};

export type LocationInput = {
  _id: Scalars['ID']['input'];
  altitude?: InputMaybe<Scalars['String']['input']>;
  geometry: PointInput;
  name?: InputMaybe<Scalars['String']['input']>;
};

export type MlModel = {
  __typename?: 'MLModel';
  _id: Scalars['String']['output'];
<<<<<<< HEAD
  categories: Array<Category>;
=======
  categories?: Maybe<Array<Categories>>;
>>>>>>> 9c516269
  defaultConfThreshold?: Maybe<Scalars['Float']['output']>;
  description?: Maybe<Scalars['String']['output']>;
  version: Scalars['String']['output'];
};

export type Mutation = {
  __typename?: 'Mutation';
  clearBatchErrors?: Maybe<StandardPayload>;
  clearImageErrors?: Maybe<StandardPayload>;
  closeUpload?: Maybe<StandardPayload>;
  createBatchError?: Maybe<BatchError>;
  createDeployment?: Maybe<Task>;
  createImage?: Maybe<CreateImagePayload>;
  createImageComment?: Maybe<ImageCommentsPayload>;
  createImageError?: Maybe<ImageError>;
  createInternalLabels?: Maybe<StandardPayload>;
  createLabels?: Maybe<StandardPayload>;
  createObjects?: Maybe<StandardPayload>;
  createProject?: Maybe<ProjectPayload>;
  createProjectLabel?: Maybe<ProjectLabelPayload>;
  createUpload?: Maybe<CreateUploadPayload>;
  createUser?: Maybe<StandardPayload>;
  createView?: Maybe<CreateViewPayload>;
  deleteDeployment?: Maybe<Task>;
  deleteImageComment?: Maybe<ImageCommentsPayload>;
  deleteImages?: Maybe<StandardErrorPayload>;
  deleteLabels?: Maybe<StandardPayload>;
  deleteObjects?: Maybe<StandardPayload>;
  deleteProjectLabel?: Maybe<StandardPayload>;
  deleteView?: Maybe<DeleteViewPayload>;
  redriveBatch?: Maybe<StandardPayload>;
  registerCamera?: Maybe<RegisterCameraPayload>;
  stopBatch?: Maybe<StandardPayload>;
  unregisterCamera?: Maybe<UnregisterCameraPayload>;
  updateAutomationRules?: Maybe<UpdateAutomationRulesPayload>;
  updateBatch?: Maybe<BatchPayload>;
  updateDeployment?: Maybe<Task>;
  updateImageComment?: Maybe<ImageCommentsPayload>;
  updateLabels?: Maybe<StandardPayload>;
  updateObjects?: Maybe<StandardPayload>;
  updateProject?: Maybe<ProjectPayload>;
  updateProjectLabel?: Maybe<ProjectLabelPayload>;
  updateUser?: Maybe<StandardPayload>;
  updateView?: Maybe<UpdateViewPayload>;
};


export type MutationClearBatchErrorsArgs = {
  input: ClearBatchErrorsInput;
};


export type MutationClearImageErrorsArgs = {
  input: ClearImageErrorsInput;
};


export type MutationCloseUploadArgs = {
  input: CloseUploadInput;
};


export type MutationCreateBatchErrorArgs = {
  input: CreateBatchErrorInput;
};


export type MutationCreateDeploymentArgs = {
  input: CreateDeploymentInput;
};


export type MutationCreateImageArgs = {
  input: CreateImageInput;
};


export type MutationCreateImageCommentArgs = {
  input: CreateImageCommentInput;
};


export type MutationCreateImageErrorArgs = {
  input: CreateImageErrorInput;
};


export type MutationCreateInternalLabelsArgs = {
  input: CreateInternalLabelsInput;
};


export type MutationCreateLabelsArgs = {
  input: CreateLabelsInput;
};


export type MutationCreateObjectsArgs = {
  input: CreateObjectsInput;
};


export type MutationCreateProjectArgs = {
  input: CreateProjectInput;
};


export type MutationCreateProjectLabelArgs = {
  input: CreateProjectLabelInput;
};


export type MutationCreateUploadArgs = {
  input: CreateUploadInput;
};


export type MutationCreateUserArgs = {
  input: CreateUserInput;
};


export type MutationCreateViewArgs = {
  input: CreateViewInput;
};


export type MutationDeleteDeploymentArgs = {
  input: DeleteDeploymentInput;
};


export type MutationDeleteImageCommentArgs = {
  input: DeleteImageCommentInput;
};


export type MutationDeleteImagesArgs = {
  input: DeleteImagesInput;
};


export type MutationDeleteLabelsArgs = {
  input: DeleteLabelsInput;
};


export type MutationDeleteObjectsArgs = {
  input: DeleteObjectsInput;
};


export type MutationDeleteProjectLabelArgs = {
  input: DeleteProjectLabelInput;
};


export type MutationDeleteViewArgs = {
  input: DeleteViewInput;
};


export type MutationRedriveBatchArgs = {
  input: RedriveBatchInput;
};


export type MutationRegisterCameraArgs = {
  input: RegisterCameraInput;
};


export type MutationStopBatchArgs = {
  input: StopBatchInput;
};


export type MutationUnregisterCameraArgs = {
  input: UnregisterCameraInput;
};


export type MutationUpdateAutomationRulesArgs = {
  input: UpdateAutomationRulesInput;
};


export type MutationUpdateBatchArgs = {
  input: UpdateBatchInput;
};


export type MutationUpdateDeploymentArgs = {
  input: UpdateDeploymentInput;
};


export type MutationUpdateImageCommentArgs = {
  input: UpdateImageCommentInput;
};


export type MutationUpdateLabelsArgs = {
  input: UpdateLabelsInput;
};


export type MutationUpdateObjectsArgs = {
  input: UpdateObjectsInput;
};


export type MutationUpdateProjectArgs = {
  input: UpdateProjectInput;
};


export type MutationUpdateProjectLabelArgs = {
  input: UpdateProjectLabelInput;
};


export type MutationUpdateUserArgs = {
  input: UpdateUserInput;
};


export type MutationUpdateViewArgs = {
  input: UpdateViewInput;
};

export type Object = {
  __typename?: 'Object';
  _id: Scalars['ID']['output'];
  bbox?: Maybe<Array<Scalars['Float']['output']>>;
  labels?: Maybe<Array<Label>>;
  locked: Scalars['Boolean']['output'];
};

export type ObjectDiffsInput = {
  bbox?: InputMaybe<Array<Scalars['Float']['input']>>;
  locked?: InputMaybe<Scalars['Boolean']['input']>;
};

export type ObjectInput = {
  _id: Scalars['ID']['input'];
  bbox?: InputMaybe<Array<Scalars['Float']['input']>>;
  labels?: InputMaybe<Array<CreateLabelInput>>;
  locked: Scalars['Boolean']['input'];
};

export type ObjectUpdate = {
  diffs: ObjectDiffsInput;
  imageId: Scalars['ID']['input'];
  objectId: Scalars['ID']['input'];
};

export type PageInfo = IPageInfo & {
  __typename?: 'PageInfo';
  hasNext?: Maybe<Scalars['Boolean']['output']>;
  hasPrevious?: Maybe<Scalars['Boolean']['output']>;
  next?: Maybe<Scalars['String']['output']>;
  previous?: Maybe<Scalars['String']['output']>;
};

export type PageInfoWithCount = IPageInfo & {
  __typename?: 'PageInfoWithCount';
  count?: Maybe<Scalars['Int']['output']>;
  hasNext?: Maybe<Scalars['Boolean']['output']>;
  hasPrevious?: Maybe<Scalars['Boolean']['output']>;
  next?: Maybe<Scalars['String']['output']>;
  previous?: Maybe<Scalars['String']['output']>;
};

export type Point = {
  __typename?: 'Point';
  coordinates: Array<Scalars['Float']['output']>;
  type: Scalars['String']['output'];
};

export type PointInput = {
  coordinates: Array<Scalars['Float']['input']>;
  type: Scalars['String']['input'];
};

export type Project = {
  __typename?: 'Project';
  _id: Scalars['String']['output'];
  automationRules?: Maybe<Array<AutomationRule>>;
  availableMLModels?: Maybe<Array<Scalars['String']['output']>>;
  cameraConfigs?: Maybe<Array<CameraConfig>>;
  description?: Maybe<Scalars['String']['output']>;
  labels?: Maybe<Array<ProjectLabel>>;
  name: Scalars['String']['output'];
  timezone: Scalars['String']['output'];
  views: Array<View>;
};

export type ProjectLabel = {
  __typename?: 'ProjectLabel';
  _id: Scalars['String']['output'];
  color: Scalars['String']['output'];
  name: Scalars['String']['output'];
  reviewerEnabled: Scalars['Boolean']['output'];
};

export type ProjectLabelPayload = {
  __typename?: 'ProjectLabelPayload';
  label?: Maybe<ProjectLabel>;
};

export type ProjectPayload = {
  __typename?: 'ProjectPayload';
  project?: Maybe<Project>;
};

export type ProjectRegistration = {
  __typename?: 'ProjectRegistration';
  _id: Scalars['ID']['output'];
  active: Scalars['Boolean']['output'];
  projectId: Scalars['String']['output'];
};

export type Query = {
  __typename?: 'Query';
  batches?: Maybe<BatchesConnection>;
  exportAnnotations?: Maybe<Task>;
  exportErrors?: Maybe<Task>;
  image?: Maybe<Image>;
  imageErrors?: Maybe<ImageErrorsConnection>;
  images?: Maybe<ImagesConnection>;
  imagesCount?: Maybe<ImagesCount>;
  labels?: Maybe<LabelList>;
  mlModels?: Maybe<Array<MlModel>>;
  projects?: Maybe<Array<Project>>;
  stats?: Maybe<Task>;
  task?: Maybe<Task>;
  tasks?: Maybe<TasksPayload>;
  users?: Maybe<UsersPayload>;
  wirelessCameras?: Maybe<Array<WirelessCamera>>;
};


export type QueryBatchesArgs = {
  input: QueryBatchesInput;
};


export type QueryExportAnnotationsArgs = {
  input: ExportInput;
};


export type QueryExportErrorsArgs = {
  input: ExportErrorsInput;
};


export type QueryImageArgs = {
  input: QueryImageInput;
};


export type QueryImageErrorsArgs = {
  input: QueryImageErrorsInput;
};


export type QueryImagesArgs = {
  input: QueryImagesInput;
};


export type QueryImagesCountArgs = {
  input: QueryImagesCountInput;
};


export type QueryMlModelsArgs = {
  input?: InputMaybe<QueryMlModelsInput>;
};


export type QueryProjectsArgs = {
  input?: InputMaybe<QueryProjectsInput>;
};


export type QueryStatsArgs = {
  input: QueryStatsInput;
};


export type QueryTaskArgs = {
  input: QueryTaskInput;
};


export type QueryTasksArgs = {
  input?: InputMaybe<QueryTasksInput>;
};


export type QueryUsersArgs = {
  input?: InputMaybe<QueryUsersInput>;
};


export type QueryWirelessCamerasArgs = {
  input?: InputMaybe<QueryWirelessCamerasInput>;
};

export type QueryBatchesInput = {
  filter?: InputMaybe<FilterEnum>;
  limit?: InputMaybe<Scalars['Int']['input']>;
  next?: InputMaybe<Scalars['String']['input']>;
  paginatedField?: InputMaybe<Scalars['String']['input']>;
  previous?: InputMaybe<Scalars['String']['input']>;
  sortAscending?: InputMaybe<Scalars['Boolean']['input']>;
};

export type QueryImageErrorsInput = {
  filters: ImageErrorsFilterInput;
  limit?: InputMaybe<Scalars['Int']['input']>;
  next?: InputMaybe<Scalars['String']['input']>;
  paginatedField?: InputMaybe<Scalars['String']['input']>;
  previous?: InputMaybe<Scalars['String']['input']>;
  sortAscending?: InputMaybe<Scalars['Boolean']['input']>;
};

export type QueryImageInput = {
  imageId: Scalars['ID']['input'];
};

export type QueryImagesCountInput = {
  filters: FiltersInput;
};

export type QueryImagesInput = {
  filters: FiltersInput;
  limit?: InputMaybe<Scalars['Int']['input']>;
  next?: InputMaybe<Scalars['String']['input']>;
  paginatedField?: InputMaybe<Scalars['String']['input']>;
  previous?: InputMaybe<Scalars['String']['input']>;
  sortAscending?: InputMaybe<Scalars['Boolean']['input']>;
};

export type QueryMlModelsInput = {
  _ids?: InputMaybe<Array<Scalars['String']['input']>>;
};

export type QueryProjectsInput = {
  _ids?: InputMaybe<Array<Scalars['String']['input']>>;
};

export type QueryStatsInput = {
  filters: FiltersInput;
};

export type QueryTaskInput = {
  taskId: Scalars['ID']['input'];
};

export type QueryTasksInput = {
  limit?: InputMaybe<Scalars['Int']['input']>;
  next?: InputMaybe<Scalars['String']['input']>;
  paginatedField?: InputMaybe<Scalars['String']['input']>;
  previous?: InputMaybe<Scalars['String']['input']>;
  sortAscending?: InputMaybe<Scalars['Boolean']['input']>;
};

export type QueryUsersInput = {
  filter?: InputMaybe<Scalars['String']['input']>;
};

export type QueryWirelessCamerasInput = {
  _ids?: InputMaybe<Array<Scalars['String']['input']>>;
};

export type RedriveBatchInput = {
  batch?: InputMaybe<Scalars['String']['input']>;
};

export type RegisterCameraInput = {
  cameraId: Scalars['ID']['input'];
  make: Scalars['String']['input'];
};

export type RegisterCameraPayload = {
  __typename?: 'RegisterCameraPayload';
  project?: Maybe<Project>;
  wirelessCameras?: Maybe<Array<WirelessCamera>>;
};

export type StandardErrorPayload = {
  __typename?: 'StandardErrorPayload';
  errors?: Maybe<Array<Scalars['String']['output']>>;
  isOk?: Maybe<Scalars['Boolean']['output']>;
};

export type StandardPayload = {
  __typename?: 'StandardPayload';
  isOk?: Maybe<Scalars['Boolean']['output']>;
};

export type StopBatchInput = {
  batch: Scalars['String']['input'];
};

export type Task = {
  __typename?: 'Task';
  _id: Scalars['ID']['output'];
  created: Scalars['Date']['output'];
  output?: Maybe<Scalars['JSONObject']['output']>;
  projectId: Scalars['String']['output'];
  status: Scalars['String']['output'];
  type: Scalars['String']['output'];
  updated: Scalars['Date']['output'];
  user: Scalars['String']['output'];
};

export type TasksPayload = {
  __typename?: 'TasksPayload';
  tasks: Array<Task>;
};

export type UnregisterCameraInput = {
  cameraId: Scalars['ID']['input'];
};

export type UnregisterCameraPayload = {
  __typename?: 'UnregisterCameraPayload';
  project?: Maybe<Project>;
  wirelessCameras?: Maybe<Array<WirelessCamera>>;
};

export type UpdateAutomationRulesInput = {
<<<<<<< HEAD
  automationRules: Array<AutomationRuleInput>;
=======
  automationRules?: InputMaybe<Array<AutomationRuleInput>>;
>>>>>>> 9c516269
};

export type UpdateAutomationRulesPayload = {
  __typename?: 'UpdateAutomationRulesPayload';
  automationRules?: Maybe<Array<AutomationRule>>;
};

export type UpdateBatchInput = {
  _id: Scalars['String']['input'];
  ingestionComplete?: InputMaybe<Scalars['Date']['input']>;
  originalFile?: InputMaybe<Scalars['String']['input']>;
  overrideSerial?: InputMaybe<Scalars['String']['input']>;
  processingEnd?: InputMaybe<Scalars['Date']['input']>;
  processingStart?: InputMaybe<Scalars['Date']['input']>;
  total?: InputMaybe<Scalars['Int']['input']>;
  uploadComplete?: InputMaybe<Scalars['Date']['input']>;
  uploadedFile?: InputMaybe<Scalars['String']['input']>;
};

export type UpdateDeploymentInput = {
  cameraId: Scalars['ID']['input'];
  deploymentId: Scalars['ID']['input'];
  diffs: DeploymentDiffsInput;
};

export type UpdateImageCommentInput = {
  comment: Scalars['String']['input'];
  id: Scalars['String']['input'];
  imageId: Scalars['ID']['input'];
};

export type UpdateLabelsInput = {
  updates: Array<LabelUpdate>;
};

export type UpdateObjectsInput = {
  updates: Array<ObjectUpdate>;
};

export type UpdateProjectInput = {
  description?: InputMaybe<Scalars['String']['input']>;
  name?: InputMaybe<Scalars['String']['input']>;
};

export type UpdateProjectLabelInput = {
  _id: Scalars['ID']['input'];
  color: Scalars['String']['input'];
  name: Scalars['String']['input'];
  reviewerEnabled?: InputMaybe<Scalars['Boolean']['input']>;
};

export type UpdateUserInput = {
  roles: Array<UserRole>;
  username: Scalars['String']['input'];
};

export type UpdateViewInput = {
  diffs: ViewDiffsInput;
  viewId: Scalars['ID']['input'];
};

export type UpdateViewPayload = {
  __typename?: 'UpdateViewPayload';
  view?: Maybe<View>;
};

export type User = {
  __typename?: 'User';
  created: Scalars['String']['output'];
  email: Scalars['String']['output'];
  enabled: Scalars['Boolean']['output'];
  roles: Array<UserRole>;
  status: Scalars['String']['output'];
  updated: Scalars['String']['output'];
  username: Scalars['String']['output'];
};

export enum UserRole {
  Manager = 'manager',
  Member = 'member',
  Observer = 'observer'
}

export type UsersPayload = {
  __typename?: 'UsersPayload';
  users: Array<User>;
};

export type Validation = {
  __typename?: 'Validation';
  userId: Scalars['ID']['output'];
  validated: Scalars['Boolean']['output'];
  validationDate: Scalars['Date']['output'];
};

export type ValidationInput = {
  userId: Scalars['ID']['input'];
  validated: Scalars['Boolean']['input'];
  validationDate?: InputMaybe<Scalars['Date']['input']>;
};

export type View = {
  __typename?: 'View';
  _id: Scalars['String']['output'];
  description?: Maybe<Scalars['String']['output']>;
  editable: Scalars['Boolean']['output'];
  filters: Filters;
  name: Scalars['String']['output'];
};

export type ViewDiffsInput = {
  description?: InputMaybe<Scalars['String']['input']>;
  filters?: InputMaybe<FiltersInput>;
  name?: InputMaybe<Scalars['String']['input']>;
};

export type WirelessCamera = {
  __typename?: 'WirelessCamera';
  _id: Scalars['String']['output'];
  make: Scalars['String']['output'];
  model?: Maybe<Scalars['String']['output']>;
  projRegistrations: Array<ProjectRegistration>;
};

export enum FilterEnum {
  Completed = 'COMPLETED',
  Current = 'CURRENT'
}<|MERGE_RESOLUTION|>--- conflicted
+++ resolved
@@ -542,11 +542,7 @@
 export type MlModel = {
   __typename?: 'MLModel';
   _id: Scalars['String']['output'];
-<<<<<<< HEAD
   categories: Array<Category>;
-=======
-  categories?: Maybe<Array<Categories>>;
->>>>>>> 9c516269
   defaultConfThreshold?: Maybe<Scalars['Float']['output']>;
   description?: Maybe<Scalars['String']['output']>;
   version: Scalars['String']['output'];
@@ -1084,11 +1080,7 @@
 };
 
 export type UpdateAutomationRulesInput = {
-<<<<<<< HEAD
   automationRules: Array<AutomationRuleInput>;
-=======
-  automationRules?: InputMaybe<Array<AutomationRuleInput>>;
->>>>>>> 9c516269
 };
 
 export type UpdateAutomationRulesPayload = {
