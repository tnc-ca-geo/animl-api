import mongoose from "mongoose";

export type Maybe<T> = T | null;
export type InputMaybe<T> = Maybe<T>;
export type Exact<T extends { [key: string]: unknown }> = { [K in keyof T]: T[K] };
export type MakeOptional<T, K extends keyof T> = Omit<T, K> & { [SubKey in K]?: Maybe<T[SubKey]> };
export type MakeMaybe<T, K extends keyof T> = Omit<T, K> & { [SubKey in K]: Maybe<T[SubKey]> };
export type MakeEmpty<T extends { [key: string]: unknown }, K extends keyof T> = { [_ in K]?: never };
export type Incremental<T> = T | { [P in keyof T]?: P extends ' $fragmentName' | '__typename' ? T[P] : never };
/** All built-in and custom scalars, mapped to their actual values */
export type Scalars = {
  ID: { input: string; output: mongoose.Types.ObjectId | string; }
  String: { input: string; output: string; }
  Boolean: { input: boolean; output: boolean; }
  Int: { input: number; output: number; }
  Float: { input: number; output: number; }
  Date: { input: any; output: any; }
  JSONObject: { input: any; output: any; }
};

export type AutomationAction = {
  __typename?: 'AutomationAction';
  alertRecipients?: Maybe<Array<Scalars['String']['output']>>;
  categoryConfig?: Maybe<Scalars['JSONObject']['output']>;
  confThreshold?: Maybe<Scalars['Float']['output']>;
  mlModel?: Maybe<Scalars['String']['output']>;
  type: Scalars['String']['output'];
};

export type AutomationActionInput = {
  alertRecipients?: InputMaybe<Array<Scalars['String']['input']>>;
  categoryConfig?: InputMaybe<Scalars['JSONObject']['input']>;
  confThreshold?: InputMaybe<Scalars['Float']['input']>;
  mlModel?: InputMaybe<Scalars['String']['input']>;
  type: Scalars['String']['input'];
};

export type AutomationEvent = {
  __typename?: 'AutomationEvent';
  label?: Maybe<Scalars['String']['output']>;
  type: Scalars['String']['output'];
};

export type AutomationEventInput = {
  label?: InputMaybe<Scalars['String']['input']>;
  type: Scalars['String']['input'];
};

export type AutomationRule = {
  __typename?: 'AutomationRule';
  _id: Scalars['ID']['output'];
  action: AutomationAction;
  event: AutomationEvent;
  name: Scalars['String']['output'];
};

export type AutomationRuleInput = {
  _id?: InputMaybe<Scalars['ID']['input']>;
  action: AutomationActionInput;
  event: AutomationEventInput;
  name: Scalars['String']['input'];
};

export type Batch = {
  __typename?: 'Batch';
  _id: Scalars['String']['output'];
  created?: Maybe<Scalars['Date']['output']>;
  dead?: Maybe<Scalars['Int']['output']>;
  errors?: Maybe<Array<BatchError>>;
  imageErrors?: Maybe<Scalars['Int']['output']>;
  ingestionComplete?: Maybe<Scalars['Date']['output']>;
  originalFile?: Maybe<Scalars['String']['output']>;
  overrideSerial?: Maybe<Scalars['String']['output']>;
  processingEnd?: Maybe<Scalars['Date']['output']>;
  processingStart?: Maybe<Scalars['Date']['output']>;
  projectId: Scalars['String']['output'];
  remaining?: Maybe<Scalars['Int']['output']>;
  stoppingInitiated?: Maybe<Scalars['Date']['output']>;
  total?: Maybe<Scalars['Int']['output']>;
  uploadComplete?: Maybe<Scalars['Date']['output']>;
  uploadedFile?: Maybe<Scalars['String']['output']>;
};

export type BatchError = {
  __typename?: 'BatchError';
  _id: Scalars['String']['output'];
  batch: Scalars['String']['output'];
  created: Scalars['Date']['output'];
  error: Scalars['String']['output'];
};

export type BatchPayload = {
  __typename?: 'BatchPayload';
  batch?: Maybe<Batch>;
};

export type BatchesConnection = {
  __typename?: 'BatchesConnection';
  batches: Array<Batch>;
  pageInfo?: Maybe<PageInfo>;
};

export type CameraConfig = {
  __typename?: 'CameraConfig';
  _id: Scalars['String']['output'];
  deployments: Array<Deployment>;
};

export type Category = {
  __typename?: 'Category';
  _id: Scalars['String']['output'];
  color: Scalars['String']['output'];
  name: Scalars['String']['output'];
};

export type ClearBatchErrorsInput = {
  batch: Scalars['String']['input'];
};

export type ClearImageErrorsInput = {
  batch: Scalars['String']['input'];
};

export type CloseUploadInput = {
  batchId: Scalars['String']['input'];
  multipartUploadId: Scalars['String']['input'];
  parts: Array<CloseUploadPart>;
};

export type CloseUploadPart = {
  ETag: Scalars['String']['input'];
  PartNumber: Scalars['Int']['input'];
};

export type CreateBatchErrorInput = {
  batch: Scalars['String']['input'];
  error: Scalars['String']['input'];
};

export type CreateDeploymentInput = {
  cameraId: Scalars['ID']['input'];
  deployment: DeploymentInput;
};

export type CreateImageCommentInput = {
  comment: Scalars['String']['input'];
  imageId: Scalars['ID']['input'];
};

export type CreateImageErrorInput = {
  batch: Scalars['String']['input'];
  error: Scalars['String']['input'];
  image: Scalars['String']['input'];
};

export type CreateImageInput = {
  md: Scalars['JSONObject']['input'];
};

export type CreateImagePayload = {
  __typename?: 'CreateImagePayload';
  imageAttempt?: Maybe<ImageAttempt>;
};

export type CreateImageTagInput = {
  imageId: Scalars['ID']['input'];
  tagId: Scalars['ID']['input'];
};

export type CreateInternalLabelInput = {
  bbox: Array<Scalars['Float']['input']>;
  conf?: InputMaybe<Scalars['Float']['input']>;
  imageId: Scalars['ID']['input'];
  labelId: Scalars['String']['input'];
  mlModel: Scalars['String']['input'];
  mlModelVersion: Scalars['String']['input'];
};

export type CreateInternalLabelsInput = {
  labels: Array<CreateInternalLabelInput>;
};

export type CreateLabelInput = {
  _id?: InputMaybe<Scalars['ID']['input']>;
  bbox: Array<Scalars['Float']['input']>;
  conf?: InputMaybe<Scalars['Float']['input']>;
  imageId: Scalars['ID']['input'];
  labelId: Scalars['String']['input'];
  labeledDate?: InputMaybe<Scalars['Date']['input']>;
  mlModel?: InputMaybe<Scalars['String']['input']>;
  objectId: Scalars['ID']['input'];
  userId?: InputMaybe<Scalars['ID']['input']>;
  validation?: InputMaybe<ValidationInput>;
};

export type CreateLabelsInput = {
  labels: Array<CreateLabelInput>;
};

export type CreateObjectInput = {
  imageId: Scalars['ID']['input'];
  object: ObjectInput;
};

export type CreateObjectsInput = {
  objects: Array<CreateObjectInput>;
};

export type CreateProjectInput = {
  availableMLModels: Array<Scalars['String']['input']>;
  description: Scalars['String']['input'];
  name: Scalars['String']['input'];
  timezone: Scalars['String']['input'];
};

export type CreateProjectLabelInput = {
  color: Scalars['String']['input'];
  ml?: InputMaybe<Scalars['Boolean']['input']>;
  name: Scalars['String']['input'];
  reviewerEnabled?: InputMaybe<Scalars['Boolean']['input']>;
};

export type CreateProjectTagInput = {
  color: Scalars['String']['input'];
  name: Scalars['String']['input'];
};

export type CreateUploadInput = {
  originalFile: Scalars['String']['input'];
  partCount?: InputMaybe<Scalars['Int']['input']>;
};

export type CreateUploadPayload = {
  __typename?: 'CreateUploadPayload';
  batch: Scalars['String']['output'];
  multipartUploadId?: Maybe<Scalars['String']['output']>;
  url?: Maybe<Scalars['String']['output']>;
  urls?: Maybe<Array<Scalars['String']['output']>>;
  user: Scalars['String']['output'];
};

export type CreateUserInput = {
  roles: Array<UserRole>;
  username: Scalars['String']['input'];
};

export type CreateViewInput = {
  description?: InputMaybe<Scalars['String']['input']>;
  editable: Scalars['Boolean']['input'];
  filters: FiltersInput;
  name: Scalars['String']['input'];
};

export type CreateViewPayload = {
  __typename?: 'CreateViewPayload';
  view?: Maybe<View>;
};

export type DeleteDeploymentInput = {
  cameraId: Scalars['ID']['input'];
  deploymentId: Scalars['ID']['input'];
};

export type DeleteImageCommentInput = {
  id: Scalars['String']['input'];
  imageId: Scalars['ID']['input'];
};

<<<<<<< HEAD
export type DeleteImageTagInput = {
  imageId: Scalars['ID']['input'];
  tagId: Scalars['ID']['input'];
=======
export type DeleteImagesByFilterInput = {
  filters: FiltersInput;
};

export type DeleteImagesByFilterTaskInput = {
  filters: FiltersInput;
>>>>>>> ac4d2104
};

export type DeleteImagesInput = {
  imageIds?: InputMaybe<Array<Scalars['ID']['input']>>;
};

export type DeleteLabelInput = {
  imageId: Scalars['ID']['input'];
  labelId: Scalars['ID']['input'];
  objectId: Scalars['ID']['input'];
};

export type DeleteLabelsInput = {
  labels: Array<DeleteLabelInput>;
};

export type DeleteObjectInput = {
  imageId: Scalars['ID']['input'];
  objectId: Scalars['ID']['input'];
};

export type DeleteObjectsInput = {
  objects: Array<DeleteObjectInput>;
};

export type DeleteProjectLabelInput = {
  _id: Scalars['ID']['input'];
};

export type DeleteProjectTagInput = {
  _id: Scalars['ID']['input'];
};

export type DeleteViewInput = {
  viewId: Scalars['ID']['input'];
};

export type DeleteViewPayload = {
  __typename?: 'DeleteViewPayload';
  project?: Maybe<Project>;
};

export type Deployment = {
  __typename?: 'Deployment';
  _id: Scalars['ID']['output'];
  description?: Maybe<Scalars['String']['output']>;
  editable?: Maybe<Scalars['Boolean']['output']>;
  location?: Maybe<Location>;
  name: Scalars['String']['output'];
  startDate?: Maybe<Scalars['Date']['output']>;
  timezone: Scalars['String']['output'];
};

export type DeploymentDiffsInput = {
  description?: InputMaybe<Scalars['String']['input']>;
  editable?: InputMaybe<Scalars['Boolean']['input']>;
  location?: InputMaybe<LocationInput>;
  name?: InputMaybe<Scalars['String']['input']>;
  startDate?: InputMaybe<Scalars['Date']['input']>;
  timezone?: InputMaybe<Scalars['String']['input']>;
};

export type DeploymentInput = {
  _id: Scalars['ID']['input'];
  description?: InputMaybe<Scalars['String']['input']>;
  editable?: InputMaybe<Scalars['Boolean']['input']>;
  location?: InputMaybe<LocationInput>;
  name: Scalars['String']['input'];
  startDate: Scalars['Date']['input'];
  timezone: Scalars['String']['input'];
};

export type ExportError = {
  __typename?: 'ExportError';
  message?: Maybe<Scalars['String']['output']>;
};

export type ExportErrorsInput = {
  filters: ImageErrorsFilterInput;
};

export type ExportInput = {
  filters: FiltersInput;
  format: Format;
};

export type ExportPayload = {
  __typename?: 'ExportPayload';
  documentId: Scalars['ID']['output'];
};

export type ExportStatusInput = {
  documentId: Scalars['ID']['input'];
};

export type ExportStatusPayload = {
  __typename?: 'ExportStatusPayload';
  count?: Maybe<Scalars['Int']['output']>;
  error?: Maybe<Array<ExportError>>;
  meta?: Maybe<Scalars['JSONObject']['output']>;
  status: Scalars['String']['output'];
  url?: Maybe<Scalars['String']['output']>;
};

export type Filters = {
  __typename?: 'Filters';
  addedEnd?: Maybe<Scalars['Date']['output']>;
  addedStart?: Maybe<Scalars['Date']['output']>;
  cameras?: Maybe<Array<Scalars['String']['output']>>;
  createdEnd?: Maybe<Scalars['Date']['output']>;
  createdStart?: Maybe<Scalars['Date']['output']>;
  custom?: Maybe<Scalars['String']['output']>;
  deployments?: Maybe<Array<Scalars['String']['output']>>;
  labels?: Maybe<Array<Scalars['String']['output']>>;
  notReviewed?: Maybe<Scalars['Boolean']['output']>;
  reviewed?: Maybe<Scalars['Boolean']['output']>;
};

export type FiltersInput = {
  addedEnd?: InputMaybe<Scalars['Date']['input']>;
  addedStart?: InputMaybe<Scalars['Date']['input']>;
  cameras?: InputMaybe<Array<Scalars['String']['input']>>;
  createdEnd?: InputMaybe<Scalars['Date']['input']>;
  createdStart?: InputMaybe<Scalars['Date']['input']>;
  custom?: InputMaybe<Scalars['String']['input']>;
  deployments?: InputMaybe<Array<Scalars['String']['input']>>;
  labels?: InputMaybe<Array<Scalars['String']['input']>>;
  reviewed?: InputMaybe<Scalars['Boolean']['input']>;
};

export enum Format {
  Coco = 'coco',
  Csv = 'csv'
}

export type IPageInfo = {
  hasNext?: Maybe<Scalars['Boolean']['output']>;
  hasPrevious?: Maybe<Scalars['Boolean']['output']>;
  next?: Maybe<Scalars['String']['output']>;
  previous?: Maybe<Scalars['String']['output']>;
};

export type Image = {
  __typename?: 'Image';
  _id: Scalars['ID']['output'];
  batchId?: Maybe<Scalars['String']['output']>;
  bucket: Scalars['String']['output'];
  cameraId: Scalars['String']['output'];
  comments?: Maybe<Array<ImageComment>>;
  dateAdded: Scalars['Date']['output'];
  dateTimeOriginal: Scalars['Date']['output'];
  deploymentId: Scalars['ID']['output'];
  errors?: Maybe<Array<ImageError>>;
  fileTypeExtension: Scalars['String']['output'];
  imageBytes?: Maybe<Scalars['Int']['output']>;
  imageHeight?: Maybe<Scalars['Int']['output']>;
  imageWidth?: Maybe<Scalars['Int']['output']>;
  location?: Maybe<Location>;
  make: Scalars['String']['output'];
  mimeType?: Maybe<Scalars['String']['output']>;
  model?: Maybe<Scalars['String']['output']>;
  objects?: Maybe<Array<Object>>;
  originalFileName?: Maybe<Scalars['String']['output']>;
  path?: Maybe<Scalars['String']['output']>;
  projectId: Scalars['String']['output'];
  reviewed?: Maybe<Scalars['Boolean']['output']>;
  tags?: Maybe<Array<Scalars['ID']['output']>>;
  timezone: Scalars['String']['output'];
  userSetData?: Maybe<Scalars['JSONObject']['output']>;
};

export type ImageAttempt = {
  __typename?: 'ImageAttempt';
  _id: Scalars['ID']['output'];
  batch?: Maybe<Scalars['String']['output']>;
  created: Scalars['Date']['output'];
  errors: Array<ImageError>;
  metadata?: Maybe<ImageMetadata>;
  projectId: Scalars['String']['output'];
};

export type ImageComment = {
  __typename?: 'ImageComment';
  _id: Scalars['ID']['output'];
  author: Scalars['String']['output'];
  comment: Scalars['String']['output'];
  created: Scalars['Date']['output'];
};

export type ImageCommentsPayload = {
  __typename?: 'ImageCommentsPayload';
  comments?: Maybe<Array<ImageComment>>;
};

export type ImageError = {
  __typename?: 'ImageError';
  _id: Scalars['String']['output'];
  batch?: Maybe<Scalars['String']['output']>;
  created: Scalars['Date']['output'];
  error: Scalars['String']['output'];
  image?: Maybe<Scalars['String']['output']>;
  path?: Maybe<Scalars['String']['output']>;
};

export type ImageErrorsConnection = {
  __typename?: 'ImageErrorsConnection';
  errors: Array<ImageError>;
  pageInfo: PageInfoWithCount;
};

export type ImageErrorsFilterInput = {
  batch: Scalars['String']['input'];
};

export type ImageMetadata = {
  __typename?: 'ImageMetadata';
  _id: Scalars['ID']['output'];
  batchId?: Maybe<Scalars['String']['output']>;
  bucket?: Maybe<Scalars['String']['output']>;
  cameraId?: Maybe<Scalars['String']['output']>;
  dateAdded?: Maybe<Scalars['Date']['output']>;
  dateTimeOriginal?: Maybe<Scalars['Date']['output']>;
  fileTypeExtension?: Maybe<Scalars['String']['output']>;
  imageBytes?: Maybe<Scalars['Int']['output']>;
  imageHeight?: Maybe<Scalars['Int']['output']>;
  imageWidth?: Maybe<Scalars['Int']['output']>;
  make?: Maybe<Scalars['String']['output']>;
  mimeType?: Maybe<Scalars['String']['output']>;
  model?: Maybe<Scalars['String']['output']>;
  originalFileName?: Maybe<Scalars['String']['output']>;
  path?: Maybe<Scalars['String']['output']>;
  timezone?: Maybe<Scalars['String']['output']>;
};

export type ImageTagsPayload = {
  __typename?: 'ImageTagsPayload';
  tags?: Maybe<Array<Scalars['ID']['output']>>;
};

export type ImagesConnection = {
  __typename?: 'ImagesConnection';
  images: Array<Image>;
  pageInfo?: Maybe<PageInfo>;
};

export type ImagesCount = {
  __typename?: 'ImagesCount';
  count?: Maybe<Scalars['Int']['output']>;
};

export type Label = {
  __typename?: 'Label';
  _id: Scalars['ID']['output'];
  bbox: Array<Scalars['Float']['output']>;
  conf?: Maybe<Scalars['Float']['output']>;
  labelId: Scalars['String']['output'];
  labeledDate: Scalars['Date']['output'];
  mlModel?: Maybe<Scalars['String']['output']>;
  mlModelVersion?: Maybe<Scalars['String']['output']>;
  type: Scalars['String']['output'];
  userId?: Maybe<Scalars['ID']['output']>;
  validation?: Maybe<Validation>;
};

export type LabelDiffsInput = {
  locked?: InputMaybe<Scalars['Boolean']['input']>;
  validation?: InputMaybe<ValidationInput>;
};

export type LabelList = {
  __typename?: 'LabelList';
  categories?: Maybe<Array<Scalars['String']['output']>>;
};

export type LabelUpdate = {
  diffs: LabelDiffsInput;
  imageId: Scalars['ID']['input'];
  labelId: Scalars['ID']['input'];
  objectId: Scalars['ID']['input'];
};

export type Location = {
  __typename?: 'Location';
  _id: Scalars['ID']['output'];
  altitude?: Maybe<Scalars['String']['output']>;
  geometry: Point;
  name?: Maybe<Scalars['String']['output']>;
};

export type LocationInput = {
  _id: Scalars['ID']['input'];
  altitude?: InputMaybe<Scalars['String']['input']>;
  geometry: PointInput;
  name?: InputMaybe<Scalars['String']['input']>;
};

export type MlModel = {
  __typename?: 'MLModel';
  _id: Scalars['String']['output'];
  categories: Array<Category>;
  defaultConfThreshold?: Maybe<Scalars['Float']['output']>;
  description?: Maybe<Scalars['String']['output']>;
  version: Scalars['String']['output'];
};

export type Mutation = {
  __typename?: 'Mutation';
  clearBatchErrors?: Maybe<StandardPayload>;
  clearImageErrors?: Maybe<StandardPayload>;
  closeUpload?: Maybe<StandardPayload>;
  createBatchError?: Maybe<BatchError>;
  createDeployment?: Maybe<Task>;
  createImage?: Maybe<CreateImagePayload>;
  createImageComment?: Maybe<ImageCommentsPayload>;
  createImageError?: Maybe<ImageError>;
  createImageTag?: Maybe<ImageTagsPayload>;
  createInternalLabels?: Maybe<StandardPayload>;
  createLabels?: Maybe<StandardPayload>;
  createObjects?: Maybe<StandardPayload>;
  createProject?: Maybe<ProjectPayload>;
  createProjectLabel?: Maybe<ProjectLabelPayload>;
  createProjectTag?: Maybe<ProjectTagsPayload>;
  createUpload?: Maybe<CreateUploadPayload>;
  createUser?: Maybe<StandardPayload>;
  createView?: Maybe<CreateViewPayload>;
  deleteDeployment?: Maybe<Task>;
  deleteImageComment?: Maybe<ImageCommentsPayload>;
  deleteImageTag?: Maybe<ImageTagsPayload>;
  deleteImages?: Maybe<StandardErrorPayload>;
  deleteImagesByFilterTask?: Maybe<Task>;
  deleteImagesTask?: Maybe<Task>;
  deleteLabels?: Maybe<StandardPayload>;
  deleteObjects?: Maybe<StandardPayload>;
  deleteProjectLabel?: Maybe<StandardPayload>;
  deleteProjectTag?: Maybe<ProjectTagsPayload>;
  deleteView?: Maybe<DeleteViewPayload>;
  redriveBatch?: Maybe<StandardPayload>;
  registerCamera?: Maybe<RegisterCameraPayload>;
  stopBatch?: Maybe<StandardPayload>;
  unregisterCamera?: Maybe<UnregisterCameraPayload>;
  updateAutomationRules?: Maybe<UpdateAutomationRulesPayload>;
  updateBatch?: Maybe<BatchPayload>;
  updateCameraSerialNumber?: Maybe<Task>;
  updateDeployment?: Maybe<Task>;
  updateImageComment?: Maybe<ImageCommentsPayload>;
  updateLabels?: Maybe<StandardPayload>;
  updateObjects?: Maybe<StandardPayload>;
  updateProject?: Maybe<ProjectPayload>;
  updateProjectLabel?: Maybe<ProjectLabelPayload>;
  updateProjectTag?: Maybe<ProjectTagsPayload>;
  updateUser?: Maybe<StandardPayload>;
  updateView?: Maybe<UpdateViewPayload>;
};


export type MutationClearBatchErrorsArgs = {
  input: ClearBatchErrorsInput;
};


export type MutationClearImageErrorsArgs = {
  input: ClearImageErrorsInput;
};


export type MutationCloseUploadArgs = {
  input: CloseUploadInput;
};


export type MutationCreateBatchErrorArgs = {
  input: CreateBatchErrorInput;
};


export type MutationCreateDeploymentArgs = {
  input: CreateDeploymentInput;
};


export type MutationCreateImageArgs = {
  input: CreateImageInput;
};


export type MutationCreateImageCommentArgs = {
  input: CreateImageCommentInput;
};


export type MutationCreateImageErrorArgs = {
  input: CreateImageErrorInput;
};


export type MutationCreateImageTagArgs = {
  input: CreateImageTagInput;
};


export type MutationCreateInternalLabelsArgs = {
  input: CreateInternalLabelsInput;
};


export type MutationCreateLabelsArgs = {
  input: CreateLabelsInput;
};


export type MutationCreateObjectsArgs = {
  input: CreateObjectsInput;
};


export type MutationCreateProjectArgs = {
  input: CreateProjectInput;
};


export type MutationCreateProjectLabelArgs = {
  input: CreateProjectLabelInput;
};


export type MutationCreateProjectTagArgs = {
  input: CreateProjectTagInput;
};


export type MutationCreateUploadArgs = {
  input: CreateUploadInput;
};


export type MutationCreateUserArgs = {
  input: CreateUserInput;
};


export type MutationCreateViewArgs = {
  input: CreateViewInput;
};


export type MutationDeleteDeploymentArgs = {
  input: DeleteDeploymentInput;
};


export type MutationDeleteImageCommentArgs = {
  input: DeleteImageCommentInput;
};


export type MutationDeleteImageTagArgs = {
  input: DeleteImageTagInput;
};


export type MutationDeleteImagesArgs = {
  input: DeleteImagesInput;
};


export type MutationDeleteImagesByFilterTaskArgs = {
  input: DeleteImagesByFilterTaskInput;
};


export type MutationDeleteImagesTaskArgs = {
  input: DeleteImagesInput;
};


export type MutationDeleteLabelsArgs = {
  input: DeleteLabelsInput;
};


export type MutationDeleteObjectsArgs = {
  input: DeleteObjectsInput;
};


export type MutationDeleteProjectLabelArgs = {
  input: DeleteProjectLabelInput;
};


export type MutationDeleteProjectTagArgs = {
  input: DeleteProjectTagInput;
};


export type MutationDeleteViewArgs = {
  input: DeleteViewInput;
};


export type MutationRedriveBatchArgs = {
  input: RedriveBatchInput;
};


export type MutationRegisterCameraArgs = {
  input: RegisterCameraInput;
};


export type MutationStopBatchArgs = {
  input: StopBatchInput;
};


export type MutationUnregisterCameraArgs = {
  input: UnregisterCameraInput;
};


export type MutationUpdateAutomationRulesArgs = {
  input: UpdateAutomationRulesInput;
};


export type MutationUpdateBatchArgs = {
  input: UpdateBatchInput;
};


export type MutationUpdateCameraSerialNumberArgs = {
  input: UpdateCameraSerialNumberInput;
};


export type MutationUpdateDeploymentArgs = {
  input: UpdateDeploymentInput;
};


export type MutationUpdateImageCommentArgs = {
  input: UpdateImageCommentInput;
};


export type MutationUpdateLabelsArgs = {
  input: UpdateLabelsInput;
};


export type MutationUpdateObjectsArgs = {
  input: UpdateObjectsInput;
};


export type MutationUpdateProjectArgs = {
  input: UpdateProjectInput;
};


export type MutationUpdateProjectLabelArgs = {
  input: UpdateProjectLabelInput;
};


export type MutationUpdateProjectTagArgs = {
  input: UpdateProjectTagInput;
};


export type MutationUpdateUserArgs = {
  input: UpdateUserInput;
};


export type MutationUpdateViewArgs = {
  input: UpdateViewInput;
};

export type Object = {
  __typename?: 'Object';
  _id: Scalars['ID']['output'];
  bbox?: Maybe<Array<Scalars['Float']['output']>>;
  labels?: Maybe<Array<Label>>;
  locked: Scalars['Boolean']['output'];
};

export type ObjectDiffsInput = {
  bbox?: InputMaybe<Array<Scalars['Float']['input']>>;
  locked?: InputMaybe<Scalars['Boolean']['input']>;
};

export type ObjectInput = {
  _id: Scalars['ID']['input'];
  bbox?: InputMaybe<Array<Scalars['Float']['input']>>;
  labels?: InputMaybe<Array<CreateLabelInput>>;
  locked: Scalars['Boolean']['input'];
};

export type ObjectUpdate = {
  diffs: ObjectDiffsInput;
  imageId: Scalars['ID']['input'];
  objectId: Scalars['ID']['input'];
};

export type PageInfo = IPageInfo & {
  __typename?: 'PageInfo';
  hasNext?: Maybe<Scalars['Boolean']['output']>;
  hasPrevious?: Maybe<Scalars['Boolean']['output']>;
  next?: Maybe<Scalars['String']['output']>;
  previous?: Maybe<Scalars['String']['output']>;
};

export type PageInfoWithCount = IPageInfo & {
  __typename?: 'PageInfoWithCount';
  count?: Maybe<Scalars['Int']['output']>;
  hasNext?: Maybe<Scalars['Boolean']['output']>;
  hasPrevious?: Maybe<Scalars['Boolean']['output']>;
  next?: Maybe<Scalars['String']['output']>;
  previous?: Maybe<Scalars['String']['output']>;
};

export type Point = {
  __typename?: 'Point';
  coordinates: Array<Scalars['Float']['output']>;
  type: Scalars['String']['output'];
};

export type PointInput = {
  coordinates: Array<Scalars['Float']['input']>;
  type: Scalars['String']['input'];
};

export type Project = {
  __typename?: 'Project';
  _id: Scalars['String']['output'];
  automationRules?: Maybe<Array<AutomationRule>>;
  availableMLModels?: Maybe<Array<Scalars['String']['output']>>;
  cameraConfigs?: Maybe<Array<CameraConfig>>;
  description?: Maybe<Scalars['String']['output']>;
  labels?: Maybe<Array<ProjectLabel>>;
  name: Scalars['String']['output'];
  tags?: Maybe<Array<ProjectTag>>;
  timezone: Scalars['String']['output'];
  views: Array<View>;
};

export type ProjectLabel = {
  __typename?: 'ProjectLabel';
  _id: Scalars['String']['output'];
  color: Scalars['String']['output'];
  ml: Scalars['Boolean']['output'];
  name: Scalars['String']['output'];
  reviewerEnabled: Scalars['Boolean']['output'];
};

export type ProjectLabelPayload = {
  __typename?: 'ProjectLabelPayload';
  label?: Maybe<ProjectLabel>;
};

export type ProjectPayload = {
  __typename?: 'ProjectPayload';
  project?: Maybe<Project>;
};

export type ProjectRegistration = {
  __typename?: 'ProjectRegistration';
  _id: Scalars['ID']['output'];
  active: Scalars['Boolean']['output'];
  projectId: Scalars['String']['output'];
};

export type ProjectTag = {
  __typename?: 'ProjectTag';
  _id: Scalars['ID']['output'];
  color: Scalars['String']['output'];
  name: Scalars['String']['output'];
};

export type ProjectTagsPayload = {
  __typename?: 'ProjectTagsPayload';
  tags?: Maybe<Array<ProjectTag>>;
};

export type Query = {
  __typename?: 'Query';
  batches?: Maybe<BatchesConnection>;
  exportAnnotations?: Maybe<Task>;
  exportErrors?: Maybe<Task>;
  image?: Maybe<Image>;
  imageErrors?: Maybe<ImageErrorsConnection>;
  images?: Maybe<ImagesConnection>;
  imagesCount?: Maybe<ImagesCount>;
  labels?: Maybe<LabelList>;
  mlModels?: Maybe<Array<MlModel>>;
  projects?: Maybe<Array<Project>>;
  stats?: Maybe<Task>;
  task?: Maybe<Task>;
  tasks?: Maybe<TasksPayload>;
  users?: Maybe<UsersPayload>;
  wirelessCameras?: Maybe<Array<WirelessCamera>>;
};


export type QueryBatchesArgs = {
  input: QueryBatchesInput;
};


export type QueryExportAnnotationsArgs = {
  input: ExportInput;
};


export type QueryExportErrorsArgs = {
  input: ExportErrorsInput;
};


export type QueryImageArgs = {
  input: QueryImageInput;
};


export type QueryImageErrorsArgs = {
  input: QueryImageErrorsInput;
};


export type QueryImagesArgs = {
  input: QueryImagesInput;
};


export type QueryImagesCountArgs = {
  input: QueryImagesCountInput;
};


export type QueryMlModelsArgs = {
  input?: InputMaybe<QueryMlModelsInput>;
};


export type QueryProjectsArgs = {
  input?: InputMaybe<QueryProjectsInput>;
};


export type QueryStatsArgs = {
  input: QueryStatsInput;
};


export type QueryTaskArgs = {
  input: QueryTaskInput;
};


export type QueryTasksArgs = {
  input?: InputMaybe<QueryTasksInput>;
};


export type QueryUsersArgs = {
  input?: InputMaybe<QueryUsersInput>;
};


export type QueryWirelessCamerasArgs = {
  input?: InputMaybe<QueryWirelessCamerasInput>;
};

export type QueryBatchesInput = {
  filter?: InputMaybe<FilterEnum>;
  limit?: InputMaybe<Scalars['Int']['input']>;
  next?: InputMaybe<Scalars['String']['input']>;
  paginatedField?: InputMaybe<Scalars['String']['input']>;
  previous?: InputMaybe<Scalars['String']['input']>;
  sortAscending?: InputMaybe<Scalars['Boolean']['input']>;
};

export type QueryImageErrorsInput = {
  filters: ImageErrorsFilterInput;
  limit?: InputMaybe<Scalars['Int']['input']>;
  next?: InputMaybe<Scalars['String']['input']>;
  paginatedField?: InputMaybe<Scalars['String']['input']>;
  previous?: InputMaybe<Scalars['String']['input']>;
  sortAscending?: InputMaybe<Scalars['Boolean']['input']>;
};

export type QueryImageInput = {
  imageId: Scalars['ID']['input'];
};

export type QueryImagesCountInput = {
  filters: FiltersInput;
};

export type QueryImagesInput = {
  filters: FiltersInput;
  limit?: InputMaybe<Scalars['Int']['input']>;
  next?: InputMaybe<Scalars['String']['input']>;
  paginatedField?: InputMaybe<Scalars['String']['input']>;
  previous?: InputMaybe<Scalars['String']['input']>;
  sortAscending?: InputMaybe<Scalars['Boolean']['input']>;
};

export type QueryMlModelsInput = {
  _ids?: InputMaybe<Array<Scalars['String']['input']>>;
};

export type QueryProjectsInput = {
  _ids?: InputMaybe<Array<Scalars['String']['input']>>;
};

export type QueryStatsInput = {
  filters: FiltersInput;
};

export type QueryTaskInput = {
  taskId: Scalars['ID']['input'];
};

export type QueryTasksInput = {
  limit?: InputMaybe<Scalars['Int']['input']>;
  next?: InputMaybe<Scalars['String']['input']>;
  paginatedField?: InputMaybe<Scalars['String']['input']>;
  previous?: InputMaybe<Scalars['String']['input']>;
  sortAscending?: InputMaybe<Scalars['Boolean']['input']>;
};

export type QueryUsersInput = {
  filter?: InputMaybe<Scalars['String']['input']>;
};

export type QueryWirelessCamerasInput = {
  _ids?: InputMaybe<Array<Scalars['String']['input']>>;
};

export type RedriveBatchInput = {
  batch?: InputMaybe<Scalars['String']['input']>;
};

export type RegisterCameraInput = {
  cameraId: Scalars['ID']['input'];
  make: Scalars['String']['input'];
};

export type RegisterCameraPayload = {
  __typename?: 'RegisterCameraPayload';
  project?: Maybe<Project>;
  wirelessCameras?: Maybe<Array<WirelessCamera>>;
};

export type StandardErrorPayload = {
  __typename?: 'StandardErrorPayload';
  errors?: Maybe<Array<Scalars['String']['output']>>;
  isOk?: Maybe<Scalars['Boolean']['output']>;
};

export type StandardPayload = {
  __typename?: 'StandardPayload';
  isOk?: Maybe<Scalars['Boolean']['output']>;
};

export type StopBatchInput = {
  batch: Scalars['String']['input'];
};

export type Task = {
  __typename?: 'Task';
  _id: Scalars['ID']['output'];
  created: Scalars['Date']['output'];
  output?: Maybe<Scalars['JSONObject']['output']>;
  projectId: Scalars['String']['output'];
  status: Scalars['String']['output'];
  type: Scalars['String']['output'];
  updated: Scalars['Date']['output'];
  user: Scalars['String']['output'];
};

export type TasksPayload = {
  __typename?: 'TasksPayload';
  pageInfo: PageInfo;
  tasks: Array<Task>;
};

export type UnregisterCameraInput = {
  cameraId: Scalars['ID']['input'];
};

export type UnregisterCameraPayload = {
  __typename?: 'UnregisterCameraPayload';
  project?: Maybe<Project>;
  wirelessCameras?: Maybe<Array<WirelessCamera>>;
};

export type UpdateAutomationRulesInput = {
  automationRules: Array<AutomationRuleInput>;
};

export type UpdateAutomationRulesPayload = {
  __typename?: 'UpdateAutomationRulesPayload';
  automationRules?: Maybe<Array<AutomationRule>>;
};

export type UpdateBatchInput = {
  _id: Scalars['String']['input'];
  ingestionComplete?: InputMaybe<Scalars['Date']['input']>;
  originalFile?: InputMaybe<Scalars['String']['input']>;
  overrideSerial?: InputMaybe<Scalars['String']['input']>;
  processingEnd?: InputMaybe<Scalars['Date']['input']>;
  processingStart?: InputMaybe<Scalars['Date']['input']>;
  total?: InputMaybe<Scalars['Int']['input']>;
  uploadComplete?: InputMaybe<Scalars['Date']['input']>;
  uploadedFile?: InputMaybe<Scalars['String']['input']>;
};

export type UpdateCameraSerialNumberInput = {
  cameraId: Scalars['ID']['input'];
  newId: Scalars['String']['input'];
};

export type UpdateDeploymentInput = {
  cameraId: Scalars['ID']['input'];
  deploymentId: Scalars['ID']['input'];
  diffs: DeploymentDiffsInput;
};

export type UpdateImageCommentInput = {
  comment: Scalars['String']['input'];
  id: Scalars['String']['input'];
  imageId: Scalars['ID']['input'];
};

export type UpdateLabelsInput = {
  updates: Array<LabelUpdate>;
};

export type UpdateObjectsInput = {
  updates: Array<ObjectUpdate>;
};

export type UpdateProjectInput = {
  description?: InputMaybe<Scalars['String']['input']>;
  name?: InputMaybe<Scalars['String']['input']>;
};

export type UpdateProjectLabelInput = {
  _id: Scalars['ID']['input'];
  color: Scalars['String']['input'];
  ml?: InputMaybe<Scalars['Boolean']['input']>;
  name: Scalars['String']['input'];
  reviewerEnabled?: InputMaybe<Scalars['Boolean']['input']>;
};

export type UpdateProjectTagInput = {
  _id: Scalars['ID']['input'];
  color: Scalars['String']['input'];
  name: Scalars['String']['input'];
};

export type UpdateUserInput = {
  roles: Array<UserRole>;
  username: Scalars['String']['input'];
};

export type UpdateViewInput = {
  diffs: ViewDiffsInput;
  viewId: Scalars['ID']['input'];
};

export type UpdateViewPayload = {
  __typename?: 'UpdateViewPayload';
  view?: Maybe<View>;
};

export type User = {
  __typename?: 'User';
  created?: Maybe<Scalars['Date']['output']>;
  email?: Maybe<Scalars['String']['output']>;
  enabled?: Maybe<Scalars['Boolean']['output']>;
  roles: Array<UserRole>;
  status?: Maybe<Scalars['String']['output']>;
  updated?: Maybe<Scalars['Date']['output']>;
  username: Scalars['String']['output'];
};

export enum UserRole {
  Manager = 'manager',
  Member = 'member',
  Observer = 'observer'
}

export type UsersPayload = {
  __typename?: 'UsersPayload';
  users: Array<User>;
};

export type Validation = {
  __typename?: 'Validation';
  userId?: Maybe<Scalars['ID']['output']>;
  validated: Scalars['Boolean']['output'];
  validationDate: Scalars['Date']['output'];
};

export type ValidationInput = {
  userId: Scalars['ID']['input'];
  validated: Scalars['Boolean']['input'];
  validationDate?: InputMaybe<Scalars['Date']['input']>;
};

export type View = {
  __typename?: 'View';
  _id: Scalars['ID']['output'];
  description?: Maybe<Scalars['String']['output']>;
  editable?: Maybe<Scalars['Boolean']['output']>;
  filters: Filters;
  name: Scalars['String']['output'];
};

export type ViewDiffsInput = {
  description?: InputMaybe<Scalars['String']['input']>;
  filters?: InputMaybe<FiltersInput>;
  name?: InputMaybe<Scalars['String']['input']>;
};

export type WirelessCamera = {
  __typename?: 'WirelessCamera';
  _id: Scalars['String']['output'];
  make: Scalars['String']['output'];
  model?: Maybe<Scalars['String']['output']>;
  projRegistrations: Array<ProjectRegistration>;
};

export enum FilterEnum {
  Completed = 'COMPLETED',
  Current = 'CURRENT'
}<|MERGE_RESOLUTION|>--- conflicted
+++ resolved
@@ -266,18 +266,17 @@
   imageId: Scalars['ID']['input'];
 };
 
-<<<<<<< HEAD
 export type DeleteImageTagInput = {
   imageId: Scalars['ID']['input'];
   tagId: Scalars['ID']['input'];
-=======
+};
+
 export type DeleteImagesByFilterInput = {
   filters: FiltersInput;
 };
 
 export type DeleteImagesByFilterTaskInput = {
   filters: FiltersInput;
->>>>>>> ac4d2104
 };
 
 export type DeleteImagesInput = {
